--- conflicted
+++ resolved
@@ -9,21 +9,13 @@
 
 from .composite import CompositeProcessor
 from .ewald import EwaldProcessor
-<<<<<<< HEAD
-from .expansion import ClusterExpansionProcessor
+from .expansion import ClusterDecompositionProcessor, ClusterExpansionProcessor
 from .feature import FeatureDistanceProcessor
-=======
-from .expansion import ClusterDecompositionProcessor, ClusterExpansionProcessor
->>>>>>> 68de31ce
 
 __all__ = [
     "CompositeProcessor",
     "ClusterExpansionProcessor",
-<<<<<<< HEAD
+    "ClusterDecompositionProcessor",
     "EwaldProcessor",
     "FeatureDistanceProcessor",
-=======
-    "ClusterDecompositionProcessor",
-    "EwaldProcessor",
->>>>>>> 68de31ce
 ]