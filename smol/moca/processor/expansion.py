"""Implementation of CE processor class for a fixed size supercell.

If you are using a Hamiltonian with an Ewald summation electrostatic term, you
should use the CompositeProcessor with a ClusterExpansionProcessor and an
EwaldProcessor class to handle changes in the electrostatic interaction energy.
"""

__author__ = "Luis Barroso-Luque"

from collections import defaultdict
from dataclasses import dataclass, field

import numpy as np

<<<<<<< HEAD
from smol.cofe.space.clusterspace import ClusterSubspace
from smol.correlations import (
    corr_from_occupancy,
    delta_corr_single_flip,
    delta_interactions_single_flip,
    interactions_from_occupancy,
)
from smol.moca.processor._base import Processor
=======
from smol.cofe.space.clusterspace import ClusterSubspace, OrbitIndices
from smol.moca.processor.base import Processor
from smol.utils.cluster import get_orbit_data
from smol.utils.cluster.container import IntArray2DContainer
from smol.utils.cluster.evaluator import ClusterSpaceEvaluator
from smol.utils.cluster.numthreads import SetNumThreads
from smol.utils.setmany import SetMany


@dataclass
class LocalEvalData:
    """Holds data for local evaluation updates.

    A dataclass to the data for local evaluation updates of correlation and cluster
    interaction vectors.
    """

    site_index: int
    evaluator: ClusterSpaceEvaluator = field(repr=False)
    indices: OrbitIndices = field(repr=False)
    cluster_ratio: np.ndarray
    num_threads: int = field(default=SetNumThreads("evaluator"), repr=True)
>>>>>>> c7ccb162


class ClusterExpansionProcessor(Processor):
    """ClusterExpansionProcessor class to use a ClusterExpansion in MC.

    A CE processor is optimized to compute correlation vectors and local
    changes in correlation vectors. This class allows the use of a CE
    Hamiltonian to run Monte Carlo-based simulations

    A processor that allows an Ensemble class to generate a Markov chain
    for sampling thermodynamic properties from a CE Hamiltonian.

    Attributes:
        coefs (ndarray):
            Fitted coefficients from the cluster expansion.
        num_corr_functions (int):
            Total number of orbit basis functions (correlation functions).
            This includes all possible labelings/orderings for all orbits.
            Same as :code:`ClusterSubspace.n_bit_orderings`.
    """

    num_threads = SetMany("num_threads", "_eval_data_by_sites")
    num_threads_full = SetNumThreads("_evaluator")

    def __init__(
        self,
        cluster_subspace,
        supercell_matrix,
        coefficients,
        num_threads=None,
        num_threads_full=None,
    ):
        """Initialize a ClusterExpansionProcessor.

        Args:
            cluster_subspace (ClusterSubspace):
                a cluster subspace
            supercell_matrix (ndarray):
                an array representing the supercell matrix with respect to the
                Cluster Expansion prim structure.
            coefficients (ndarray):
                fit coefficients for the represented cluster expansion.
            num_threads (int): optional
                Number of threads to use to compute `updates in a correlation vector
                from local changes. If None is given the number of threads are set
                to the same as set in the given :class:`ClusterSubspace`.
                Note that this is not saved when serializing the ClusterSubspace with
                the as_dict method, so if you are loading a ClusterSubspace from a
                file then make sure to set the number of threads as desired.
            num_threads_full (int): optional
                Number of threads to use to compute a full correlation vector. Note
                that this is not saved when serializing the ClusterSubspace with the
                as_dict method, so if you are loading a ClusterSubspace from a
                file then make sure to set the number of threads as desired.
        """
        super().__init__(cluster_subspace, supercell_matrix, coefficients)

        self.num_corr_functions = self.cluster_subspace.num_corr_functions
        if len(coefficients) != self.num_corr_functions:
            raise ValueError(
                f"The provided coefficients are not the right length. "
                f"Got {len(coefficients)} coefficients, the length must be "
                f"{self.num_corr_functions} based on the provided cluster "
                f"subspace."
            )

<<<<<<< HEAD
        # List of orbit information and supercell site indices to compute corr
        self._orbit_list = cluster_subspace.generate_orbit_list(supercell_matrix)

        # Dictionary of orbits by site index and information
        # necessary to compute local changes in correlation vectors from flips
        self._orbits_by_sites = defaultdict(list)
        # Store the orbits grouped by site index in the structure,
        # to be used by delta_corr. We also store a reduced index array,
        # where only the rows with the site index are stored. The ratio is
        # needed because the correlations are averages over the full inds
        # array.
        for (
            bit_id,
            flat_tensor_inds,
            flat_corr_tensors,
            cluster_indices,
        ) in self._orbit_list:
=======
        # evaluator for the correlation functions
        self._evaluator = ClusterSpaceEvaluator(
            get_orbit_data(cluster_subspace.orbits),
            cluster_subspace.num_orbits,
            cluster_subspace.num_corr_functions,
        )

        # orbit indices mapping all sites in this supercell to clusters in each
        # orbit. This is used to compute the correlation vector.
        self._indices = cluster_subspace.get_orbit_indices(supercell_matrix)

        # TODO there is a lot of repeated code here and in the CD __init__
        # TODO we should probably refactor this to avoid this and make testing easier
        # Dictionary of orbits data by site index necessary to compute local changes in
        # correlation vectors from flips
        data_by_sites = defaultdict(list)
        # We also store a reduced cluster index array where only the rows with the site
        # index are stored. The ratio is also needed because the correlations are
        # averages over the full cluster indices array.
        for orbit, cluster_indices in zip(
            cluster_subspace.orbits, self._indices.arrays
        ):
            orbit_data = (
                orbit.id,
                orbit.bit_id,
                orbit.flat_correlation_tensors,
                orbit.flat_tensor_indices,
            )
>>>>>>> c7ccb162
            for site_ind in np.unique(cluster_indices):
                in_inds = np.any(cluster_indices == site_ind, axis=-1)
                ratio = len(cluster_indices) / np.sum(in_inds)
                data_by_sites[site_ind].append(
                    (orbit_data, cluster_indices[in_inds], ratio)
                )

        # now unpack the data, create the local evaluators and store them in a
        # dictionary indexed by site index.
        self._eval_data_by_sites = {}
        for site, data in data_by_sites.items():
            # we don't really need a different evaluator for each site since sym
            # equivalent sites can share the same one, same goes for ratio.
            evaluator = ClusterSpaceEvaluator(
                tuple(d[0] for d in data),
                cluster_subspace.num_orbits,
                cluster_subspace.num_corr_functions,
            )
            indices = tuple(d[1] for d in data)
            orbit_indices = OrbitIndices(indices, IntArray2DContainer(indices))
            ratio = np.array([d[2] for d in data])
            self._eval_data_by_sites[site] = LocalEvalData(
                site, evaluator, orbit_indices, ratio, 1
            )

        # Set the number of threads to use for the full correlation vector
        self.num_threads_full = (
            num_threads_full if num_threads_full else cluster_subspace.num_threads
        )
        # Set the number of threads to use for the local correlation vector
        self.num_threads = num_threads

    def compute_feature_vector(self, occupancy):
        """Compute the correlation vector for a given occupancy string.

        The correlation vector in this case is normalized per supercell. In
        other works it is extensive corresponding to the size of the supercell.

        Args:
            occupancy (ndarray):
                encoded occupation array

        Returns:
            array: correlation vector
        """
        return (
            self._evaluator.correlations_from_occupancy(
                occupancy, self._indices.container
            )
            * self.size
        )

    def compute_feature_vector_change(self, occupancy, flips):
        """
        Compute the change in the correlation vector from a list of flips.

        The correlation vector in this case is normalized per supercell. In
        other works it is extensive corresponding to the size of the supercell.

        Args:
            occupancy (ndarray):
                encoded occupancy string
            flips (list of tuple):
                list of tuples with two elements. Each tuple represents a
                single flip where the first element is the index of the site
                in the occupancy string and the second element is the index
                for the new species to place at that site.

        Returns:
            array: change in correlation vector
        """
        occu_i = occupancy
        delta_corr = np.zeros(self.num_corr_functions)
        for f in flips:
            occu_f = occu_i.copy()
            occu_f[f[0]] = f[1]
            eval_data = self._eval_data_by_sites[f[0]]
            delta_corr += eval_data.evaluator.delta_correlations_from_occupancies(
                occu_f, occu_i, eval_data.cluster_ratio, eval_data.indices.container
            )
            occu_i = occu_f

        return delta_corr * self.size

    @classmethod
    def from_dict(cls, d):
        """Create a ClusterExpansionProcessor from serialized MSONable dict."""
        return cls(
            ClusterSubspace.from_dict(d["cluster_subspace"]),
            np.array(d["supercell_matrix"]),
            coefficients=np.array(d["coefficients"]),
        )


class ClusterDecompositionProcessor(Processor):
    """ClusterDecompositionProcessor to use a CD in MC simulations.

    An ClusterDecompositionProcessor is similar to a ClusterExpansionProcessor
    however it computes properties and changes of properties using cluster interactions
    rather than correlation functions and ECI.

    For a given ClusterExpansion the results from sampling using this class
    should be the exact same as using a ClusterExpansionProcessor (ie the
    samples are from the same ensemble).

    A few practical and important differences though, the featyre vectors
    that are used and sampled are the cluster interactions for each occupancy
    as opposed to the correlation vectors (so if you need correlation vectors
    for further analysis you're probably better off with a standard
    ClusterExpansionProcessor

    However, if you don't need correlation vectors, then this is probably
    more efficient and more importantly the scaling complexity with model size
    is in terms of number of orbits (instead of number of corr functions).
    This can give substantial speedups when doing MC calculations of complex
    high component systems.
    """

<<<<<<< HEAD
    def __init__(
        self, cluster_subspace, supercell_matrix, interaction_tensors, coefficients=None
=======
    num_threads = SetMany("num_threads", "_eval_data_by_sites")
    num_threads_full = SetNumThreads("_evaluator")

    def __init__(
        self,
        cluster_subspace,
        supercell_matrix,
        interaction_tensors,
        num_threads=None,
        num_threads_full=None,
>>>>>>> c7ccb162
    ):
        """Initialize an ClusterDecompositionProcessor.

        Args:
            cluster_subspace (ClusterSubspace):
                A cluster subspace
            supercell_matrix (ndarray):
                An array representing the supercell matrix with respect to the
                Cluster Expansion prim structure.
            interaction_tensors (sequence of ndarray):
                Sequence of ndarray where each array corresponds to the
                cluster interaction tensor. These should be in the same order as their
<<<<<<< HEAD
                corresponding orbits in the given cluster_subspace
            coefficients (ndarray): optional
                coefficients of each mean cluster interaction tensor. This should often
                be some multiple of the orbit multiplicities. Default is the orbit
                multiplicities.
=======
                corresponding orbits in the given cluster_subspace.
            num_threads (int): optional
                Number of threads to use to compute a correlation vector. Note that
                this is not saved when serializing the ClusterSubspace with the
                as_dict method, so if you are loading a ClusterSubspace from a
                file then make sure to set the number of threads as desired.
>>>>>>> c7ccb162
        """
        if len(interaction_tensors) != cluster_subspace.num_orbits:
            raise ValueError(
                f"The number of cluster interaction tensors must match the number "
                f" of orbits in the subspace. Got {len(interaction_tensors)} "
                f"interaction tensors, but need {cluster_subspace.num_orbits} "
                f" for the given cluster_subspace."
            )

        #  the orbit multiplicities play the role of coefficients here.
        coefficients = (
            cluster_subspace.orbit_multiplicities
            if coefficients is None
            else coefficients
        )
        super().__init__(cluster_subspace, supercell_matrix, coefficients=coefficients)

<<<<<<< HEAD
        self.num_orbits = self.cluster_subspace.num_orbits
        self._fac_tensors = interaction_tensors

        # List of orbit information and supercell site indices to compute corr
        self._orbit_list = []
        # Dictionary of orbits by site index and information
        # necessary to compute local changes in correlation vectors from flips
        self._orbits_by_sites = defaultdict(list)
        # Prepare necessary information for local updates
        mappings = self._subspace.supercell_orbit_mappings(supercell_matrix)
        for cluster_indices, interaction_tensor, orbit in zip(
            mappings, self._fac_tensors[1:], self._subspace.orbits
=======
        self._interaction_tensors = interaction_tensors  # keep these for serialization

        flat_interaction_tensors = tuple(
            np.ravel(tensor, order="C") for tensor in interaction_tensors[1:]
        )

        self._evaluator = ClusterSpaceEvaluator(
            get_orbit_data(cluster_subspace.orbits),
            cluster_subspace.num_orbits,
            cluster_subspace.num_corr_functions,
            1,  # set threads to here so we can set it later
            interaction_tensors[0],
            flat_interaction_tensors,
        )

        # orbit indices mapping all sites in this supercell to clusters in each
        # orbit. This is used to compute the correlation vector.
        self._indices = cluster_subspace.get_orbit_indices(supercell_matrix)

        # Dictionary of orbits data by site index necessary to compute local changes in
        # correlation vectors from flips
        data_by_sites = defaultdict(list)
        # We also store a reduced cluster index array where only the rows with the site
        # index are stored. The ratio is also needed because the correlations are
        # averages over the full cluster indices array.
        for orbit, cluster_indices, interaction_tensor in zip(
            cluster_subspace.orbits, self._indices.arrays, flat_interaction_tensors
>>>>>>> c7ccb162
        ):
            orbit_data = (
                orbit.id,
                orbit.bit_id,
                orbit.flat_correlation_tensors,
                orbit.flat_tensor_indices,
            )
            for site_ind in np.unique(cluster_indices):
                in_inds = np.any(cluster_indices == site_ind, axis=-1)
                ratio = len(cluster_indices) / np.sum(in_inds)
                data_by_sites[site_ind].append(
                    (orbit_data, cluster_indices[in_inds], ratio, interaction_tensor)
                )

        # now unpack the data, create the local evaluators and store them in a
        # dictionary indexed by site index.
        self._eval_data_by_sites = {}
        for site, data in data_by_sites.items():
            orbit_data = tuple(d[0] for d in data)
            indices = tuple(d[1] for d in data)
            orbit_indices = OrbitIndices(indices, IntArray2DContainer(indices))
            ratio = np.array([d[2] for d in data])
            flat_interaction_tensors = tuple(d[3] for d in data)
            # we don't really need a different evaluator for each site since sym
            # equivalent sites can share the same one, same goes for ratio.
            evaluator = ClusterSpaceEvaluator(
                orbit_data,
                cluster_subspace.num_orbits,
                cluster_subspace.num_corr_functions,
                1,  # set to single thread, will be set by num_threads later
                interaction_tensors[0],
                flat_interaction_tensors,
            )
            self._eval_data_by_sites[site] = LocalEvalData(
                site, evaluator, orbit_indices, ratio, 1
            )

        # Set the number of threads to use for the full correlation vector
        self.num_threads_full = (
            num_threads_full if num_threads_full else cluster_subspace.num_threads
        )
        # Set the number of threads to use for the local correlation vector
        self.num_threads = num_threads

    def compute_feature_vector(self, occupancy):
        """Compute the cluster interaction vector for a given occupancy string.

        The cluster interaction vector in this case is normalized per supercell.

        Args:
            occupancy (ndarray):
                encoded occupation array

        Returns:
            array: correlation vector
        """
        return (
<<<<<<< HEAD
            interactions_from_occupancy(
                occupancy, self.num_orbits, self._fac_tensors[0], self._orbit_list
=======
            self._evaluator.interactions_from_occupancy(
                occupancy, self._indices.container
>>>>>>> c7ccb162
            )
            * self.size
        )

    def compute_feature_vector_change(self, occupancy, flips):
        """
        Compute the change in the cluster interaction vector from a list of flips.

        The cluster interaction vector in this case is normalized per supercell.

        Args:
            occupancy (ndarray):
                encoded occupancy string
            flips (list of tuple):
                list of tuples with two elements. Each tuple represents a
                single flip where the first element is the index of the site
                in the occupancy string and the second element is the index
                for the new species to place at that site.

        Returns:
            array: change in cluster interaction vector
        """
        occu_i = occupancy
<<<<<<< HEAD
        delta_interactions = np.zeros(self.num_orbits)
        for f in flips:
            occu_f = occu_i.copy()
            occu_f[f[0]] = f[1]
            site_orbit_list = self._orbits_by_sites[f[0]]
            delta_interactions += delta_interactions_single_flip(
                occu_f, occu_i, self.num_orbits, site_orbit_list
=======
        delta_interactions = np.zeros(self.cluster_subspace.num_orbits)
        for f in flips:
            occu_f = occu_i.copy()
            occu_f[f[0]] = f[1]
            eval_data = self._eval_data_by_sites[f[0]]
            delta_interactions += (
                eval_data.evaluator.delta_interactions_from_occupancies(
                    occu_f, occu_i, eval_data.cluster_ratio, eval_data.indices.container
                )
>>>>>>> c7ccb162
            )
            occu_i = occu_f

        return delta_interactions * self.size

    def as_dict(self) -> dict:
        """
        Json-serialization dict representation.

        Returns:
            MSONable dict
        """
        d = super().as_dict()
        d["interaction_tensors"] = [
            interaction.tolist() for interaction in self._interaction_tensors
        ]
        return d

    @classmethod
    def from_dict(cls, d):
        """Create a ClusterExpansionProcessor from serialized MSONable dict."""
        interaction_tensors = tuple(
            np.array(interaction) for interaction in d["interaction_tensors"]
        )
        return cls(
            ClusterSubspace.from_dict(d["cluster_subspace"]),
            np.array(d["supercell_matrix"]),
            interaction_tensors,
        )<|MERGE_RESOLUTION|>--- conflicted
+++ resolved
@@ -12,16 +12,6 @@
 
 import numpy as np
 
-<<<<<<< HEAD
-from smol.cofe.space.clusterspace import ClusterSubspace
-from smol.correlations import (
-    corr_from_occupancy,
-    delta_corr_single_flip,
-    delta_interactions_single_flip,
-    interactions_from_occupancy,
-)
-from smol.moca.processor._base import Processor
-=======
 from smol.cofe.space.clusterspace import ClusterSubspace, OrbitIndices
 from smol.moca.processor.base import Processor
 from smol.utils.cluster import get_orbit_data
@@ -44,7 +34,6 @@
     indices: OrbitIndices = field(repr=False)
     cluster_ratio: np.ndarray
     num_threads: int = field(default=SetNumThreads("evaluator"), repr=True)
->>>>>>> c7ccb162
 
 
 class ClusterExpansionProcessor(Processor):
@@ -111,25 +100,6 @@
                 f"subspace."
             )
 
-<<<<<<< HEAD
-        # List of orbit information and supercell site indices to compute corr
-        self._orbit_list = cluster_subspace.generate_orbit_list(supercell_matrix)
-
-        # Dictionary of orbits by site index and information
-        # necessary to compute local changes in correlation vectors from flips
-        self._orbits_by_sites = defaultdict(list)
-        # Store the orbits grouped by site index in the structure,
-        # to be used by delta_corr. We also store a reduced index array,
-        # where only the rows with the site index are stored. The ratio is
-        # needed because the correlations are averages over the full inds
-        # array.
-        for (
-            bit_id,
-            flat_tensor_inds,
-            flat_corr_tensors,
-            cluster_indices,
-        ) in self._orbit_list:
-=======
         # evaluator for the correlation functions
         self._evaluator = ClusterSpaceEvaluator(
             get_orbit_data(cluster_subspace.orbits),
@@ -158,7 +128,6 @@
                 orbit.flat_correlation_tensors,
                 orbit.flat_tensor_indices,
             )
->>>>>>> c7ccb162
             for site_ind in np.unique(cluster_indices):
                 in_inds = np.any(cluster_indices == site_ind, axis=-1)
                 ratio = len(cluster_indices) / np.sum(in_inds)
@@ -277,10 +246,6 @@
     high component systems.
     """
 
-<<<<<<< HEAD
-    def __init__(
-        self, cluster_subspace, supercell_matrix, interaction_tensors, coefficients=None
-=======
     num_threads = SetMany("num_threads", "_eval_data_by_sites")
     num_threads_full = SetNumThreads("_evaluator")
 
@@ -289,9 +254,9 @@
         cluster_subspace,
         supercell_matrix,
         interaction_tensors,
+        coefficients=None,
         num_threads=None,
         num_threads_full=None,
->>>>>>> c7ccb162
     ):
         """Initialize an ClusterDecompositionProcessor.
 
@@ -304,20 +269,17 @@
             interaction_tensors (sequence of ndarray):
                 Sequence of ndarray where each array corresponds to the
                 cluster interaction tensor. These should be in the same order as their
-<<<<<<< HEAD
-                corresponding orbits in the given cluster_subspace
-            coefficients (ndarray): optional
-                coefficients of each mean cluster interaction tensor. This should often
-                be some multiple of the orbit multiplicities. Default is the orbit
-                multiplicities.
-=======
                 corresponding orbits in the given cluster_subspace.
             num_threads (int): optional
                 Number of threads to use to compute a correlation vector. Note that
                 this is not saved when serializing the ClusterSubspace with the
                 as_dict method, so if you are loading a ClusterSubspace from a
                 file then make sure to set the number of threads as desired.
->>>>>>> c7ccb162
+                corresponding orbits in the given cluster_subspace
+            coefficients (ndarray): optional
+                coefficients of each mean cluster interaction tensor. This should often
+                be some multiple of the orbit multiplicities. Default is the orbit
+                multiplicities.
         """
         if len(interaction_tensors) != cluster_subspace.num_orbits:
             raise ValueError(
@@ -335,20 +297,6 @@
         )
         super().__init__(cluster_subspace, supercell_matrix, coefficients=coefficients)
 
-<<<<<<< HEAD
-        self.num_orbits = self.cluster_subspace.num_orbits
-        self._fac_tensors = interaction_tensors
-
-        # List of orbit information and supercell site indices to compute corr
-        self._orbit_list = []
-        # Dictionary of orbits by site index and information
-        # necessary to compute local changes in correlation vectors from flips
-        self._orbits_by_sites = defaultdict(list)
-        # Prepare necessary information for local updates
-        mappings = self._subspace.supercell_orbit_mappings(supercell_matrix)
-        for cluster_indices, interaction_tensor, orbit in zip(
-            mappings, self._fac_tensors[1:], self._subspace.orbits
-=======
         self._interaction_tensors = interaction_tensors  # keep these for serialization
 
         flat_interaction_tensors = tuple(
@@ -376,7 +324,6 @@
         # averages over the full cluster indices array.
         for orbit, cluster_indices, interaction_tensor in zip(
             cluster_subspace.orbits, self._indices.arrays, flat_interaction_tensors
->>>>>>> c7ccb162
         ):
             orbit_data = (
                 orbit.id,
@@ -434,13 +381,8 @@
             array: correlation vector
         """
         return (
-<<<<<<< HEAD
-            interactions_from_occupancy(
-                occupancy, self.num_orbits, self._fac_tensors[0], self._orbit_list
-=======
             self._evaluator.interactions_from_occupancy(
                 occupancy, self._indices.container
->>>>>>> c7ccb162
             )
             * self.size
         )
@@ -464,15 +406,6 @@
             array: change in cluster interaction vector
         """
         occu_i = occupancy
-<<<<<<< HEAD
-        delta_interactions = np.zeros(self.num_orbits)
-        for f in flips:
-            occu_f = occu_i.copy()
-            occu_f[f[0]] = f[1]
-            site_orbit_list = self._orbits_by_sites[f[0]]
-            delta_interactions += delta_interactions_single_flip(
-                occu_f, occu_i, self.num_orbits, site_orbit_list
-=======
         delta_interactions = np.zeros(self.cluster_subspace.num_orbits)
         for f in flips:
             occu_f = occu_i.copy()
@@ -482,7 +415,6 @@
                 eval_data.evaluator.delta_interactions_from_occupancies(
                     occu_f, occu_i, eval_data.cluster_ratio, eval_data.indices.container
                 )
->>>>>>> c7ccb162
             )
             occu_i = occu_f
 
