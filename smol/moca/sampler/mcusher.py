--- conflicted
+++ resolved
@@ -191,32 +191,16 @@
         return swap
 
 
-<<<<<<< HEAD
 class MultiStep(MCUsher):
     """A multi step usher to generate steps of several flips.
 
     Any usher can be used to chain steps, ie create multi flip steps, multi swap steps
     even multi composite steps, etc.
-=======
-class TableFlip(MCUsher):
-    """Implementation of table flips.
-
-    Use user-specified or auto-calculated flip tables. Does not
-    check the correctness of the flip tables.
-
-    No longer computing and assigning a-priori proabilities
-    before flip selection, and selects sites instead.
-
-    Direct use of this class is not recommended, because the
-    dict form of the flip table is not very easy to read and
-    write.
->>>>>>> cfb133e8
     """
 
     def __init__(
         self,
         sublattices,
-<<<<<<< HEAD
         mcusher,
         step_lengths,
         sublattice_probabilities=None,
@@ -375,7 +359,25 @@
     def propose_step(self, occupancy):
         """Propose a step given an occupancy."""
         return self._rng.choice(self._mcushers, p=self._p).propose_step(occupancy)
-=======
+
+
+class TableFlip(MCUsher):
+    """Implementation of table flips.
+
+    Use user-specified or auto-calculated flip tables. Does not
+    check the correctness of the flip tables.
+
+    No longer computing and assigning a-priori proabilities
+    before flip selection, and selects sites instead.
+
+    Direct use of this class is not recommended, because the
+    dict form of the flip table is not very easy to read and
+    write.
+    """
+
+    def __init__(
+        self,
+        sublattices,
         rng=None,
         flip_table=None,
         charge_balanced=True,
@@ -661,7 +663,6 @@
             log_factor += facln(n_now[dim]) - facln(n_next[dim])
 
         return log_factor
->>>>>>> cfb133e8
 
 
 def mcusher_factory(usher_type, sublattices, *args, **kwargs):
