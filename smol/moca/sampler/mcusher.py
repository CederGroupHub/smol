--- conflicted
+++ resolved
@@ -32,13 +32,7 @@
 class MCUsher(ABC):
     """Abstract base class for MC usher classes."""
 
-<<<<<<< HEAD
-    def __init__(
-            self, sublattices, sublattice_probabilities=None
-    ):
-=======
     def __init__(self, sublattices, sublattice_probabilities=None):
->>>>>>> 37c8017d
         """Initialize MCMCStep.
 
         Args:
@@ -453,7 +447,7 @@
 
 
 def mcusher_factory(usher_type, sublattices, *args, **kwargs):
-    """Get a MCMC Usher from string name.
+    """Get a MC Usher from string name.
 
     Args:
         usher_type (str):
