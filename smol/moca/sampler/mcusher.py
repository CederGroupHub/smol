--- conflicted
+++ resolved
@@ -95,14 +95,9 @@
         """Update any auxiliary state information based on an accepted step."""
         return
 
-<<<<<<< HEAD
     def set_aux_state(self, occupancies, *args, **kwargs):
         """Set the auxiliary occupancies from a checkpoint values."""
         return
-=======
-    def set_aux_state(self, state, *args, **kwargs):
-        """Set the auxiliary state from a checkpoint value."""
->>>>>>> d43ba224
 
     def get_random_sublattice(self):
         """Return a random sublattice based on given probabilities."""
