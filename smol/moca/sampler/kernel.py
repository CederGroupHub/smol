"""Implementation of MCMC transition kernel classes.

A kernel essentially is an implementation of the MCMC algorithm that is used
to generate states for sampling an MCMC chain.
"""

__author__ = "Luis Barroso-Luque"

from abc import ABC, abstractmethod
from math import log
from types import SimpleNamespace

import numpy as np

from smol.constants import kB
from smol.moca.sampler.bias import MCBias, mcbias_factory
from smol.moca.sampler.mcusher import MCUsher, mcusher_factory
from smol.utils import class_name_from_str, derived_class_factory, get_subclasses

ALL_MCUSHERS = list(get_subclasses(MCUsher).keys())
ALL_BIAS = list(get_subclasses(MCBias).keys())


class Trace(SimpleNamespace):
    """Simple Trace class.

    A Trace is a simple namespace to hold states and values to be recorded
    during MC sampling.
    """

    def __init__(self, /, **kwargs):  # noqa
        if not all(isinstance(val, np.ndarray) for val in kwargs.values()):
            raise TypeError("Trace only supports attributes of type ndarray.")
        super().__init__(**kwargs)

    @property
    def names(self):
        """Get all attribute names."""
        return tuple(self.__dict__.keys())

    def items(self):
        """Return generator for (name, attribute)."""
        yield from self.__dict__.items()

    def __setattr__(self, name, value):
        """Set only ndarrays as attributes."""
        if isinstance(value, (float, int)):
            value = np.array([value])

        if not isinstance(value, np.ndarray):
            raise TypeError("Trace only supports attributes of type ndarray.")
        self.__dict__[name] = value

    def as_dict(self):
        """Return copy underlying dictionary."""
        return self.__dict__.copy()


class StepTrace(Trace):
    """StepTrace class.

    Same as the above but holds a default "delta_trace" inner trace to hold
    trace values that represent changes from previous values, to be handled
    similarly to delta_features and delta_energy.

    An StepTrace object is set as an MCKernels attribute to record
    kernel specific values during sampling.
    """

    def __init__(self, /, **kwargs):  # noqa
        super().__init__(**kwargs)
        super(Trace, self).__setattr__("delta_trace", Trace())

    @property
    def names(self):
        """Get all field names. Removes delta_trace from field names."""
        return tuple(name for name in super().names if name != "delta_trace")

    def items(self):
        """Return generator for (name, attribute). Skips delta_trace."""
        for name, value in self.__dict__.items():
            if name == "delta_trace":
                continue
            yield name, value

    def __setattr__(self, name, value):
        """Set only ndarrays as attributes."""
        if name == "delta_trace":
            raise ValueError("Attribute name 'delta_trace' is reserved.")
        if not isinstance(value, np.ndarray):
            raise TypeError("Trace only supports attributes of type ndarray.")
        self.__dict__[name] = value

    def as_dict(self):
        """Return copy underlying dictionary."""
        step_trace_d = self.__dict__.copy()
        step_trace_d["delta_trace"] = step_trace_d["delta_trace"].as_dict()
        return step_trace_d


class MCKernel(ABC):
    """Abtract base class for transition kernels.

    A kernel is used to implement a specific MC algorithm used to sampler
    the ensemble classes. For an illustrtive example of how to derive from this
    and write a specific sampler see the MetropolisSampler.
    """

    # Lists of valid helper classes, set these in derived kernels
    valid_mcushers = None
    valid_bias = None

    def __init__(
        self, ensemble, step_type, *args, bias_type=None, bias_kwargs=None, **kwargs
    ):
        """Initialize MCKernel.

        Args:
            ensemble (Ensemble):
                An Ensemble instance to obtain the feautures and parameters
                used in computing log probabilities.
            step_type (str):
                String specifying the MCMC step type.
            bias (MCBias):
                A bias instance.
            bias_kwargs (dict):
                dictionary of keyword arguments to pass to the bias
                constructor.
            args:
                positional arguments to instantiate the mcusher for the
                corresponding step size.
            kwargs:
                Keyword arguments to instantiate the mcusher for the
                corresponding step size.
        """
        self.natural_params = ensemble.natural_parameters
        self._compute_features = ensemble.compute_feature_vector
        self._feature_change = ensemble.compute_feature_vector_change
        self.trace = StepTrace(accepted=np.array([True]))
        self._usher, self._bias = None, None

        mcusher_name = class_name_from_str(step_type)
        self.mcusher = mcusher_factory(
            mcusher_name,
            ensemble.sublattices,
            *args,
            **kwargs,
        )

        if bias_type is not None:
            bias_name = class_name_from_str(bias_type)
            bias_kwargs = {} if bias_kwargs is None else bias_kwargs
            self.bias = mcbias_factory(
                bias_name,
                ensemble.sublattices,
                **bias_kwargs,
            )

        # run a initial step to populate trace values
        _ = self.single_step(np.zeros(ensemble.num_sites, dtype=int))

    @property
    def mcusher(self):
        """Get the mcusher."""
        return self._usher

    @mcusher.setter
    def mcusher(self, usher):
        """Set the MCUsher."""
        if usher.__class__.__name__ not in self.valid_mcushers:
            raise ValueError(f"{type(usher)} is not a valid MCUsher for this kernel.")
        self._usher = usher

    @property
    def bias(self):
        """Get the mcusher."""
        return self._bias

    @bias.setter
    def bias(self, bias):
        """Set the MCUsher."""
        if bias.__class__.__name__ not in self.valid_bias:
            raise ValueError(f"{type(bias)} is not a valid MCBias for this kernel.")
        if "bias" not in self.trace.delta_trace.names:
            self.trace.delta_trace.bias = np.zeros(1)
        self._bias = bias

    def set_aux_state(self, state, *args, **kwargs):
        """Set the auxiliary state from initial or checkpoint values."""
        self._usher.set_aux_state(state, *args, **kwargs)

    @abstractmethod
    def single_step(self, occupancy):
        """Attempt an MCMC step.

        Returns the next state in the chain and if the attempted step was
        successful.

        Args:
            occupancy (ndarray):
                encoded occupancy.

        Returns:
            StepTrace: a step trace for states and traced values for a single
                       step
        """
        return self.trace

    def compute_initial_trace(self, occupancy):
        """Compute inital values for sample trace given an occupancy.

        Args:
            occupancy (ndarray):
                Initial occupancy

        Returns:
            Trace
        """
        trace = Trace()
        trace.occupancy = occupancy
        trace.features = self._compute_features(occupancy)
        # set scalar values into shape (1,) array for sampling consistency.
        trace.enthalpy = np.array([np.dot(self.natural_params, trace.features)])
        if self.bias is not None:
            trace.bias = np.array([self.bias.compute_bias(occupancy)])
        trace.accepted = np.array([True])
        return trace


class ThermalKernel(MCKernel):
    """Abtract base class for transition kernels with a set temperature.

    Basically all kernels should derive from this with the exception of those
    for multicanonical sampling and related methods
    """

    def __init__(self, ensemble, step_type, temperature, *args, **kwargs):
        """Initialize ThermalKernel.

        Args:
            ensemble (Ensemble):
                An Ensemble instance to obtain the feautures and parameters
                used in computing log probabilities.
            step_type (str):
                String specifying the MCMC step type.
            temperature (float):
                Temperature at which the MCMC sampling will be carried out.
            args:
                positional arguments to instantiate the mcusher for the
                corresponding step size.
            kwargs:
                Keyword arguments to instantiate the mcusher for the
                corresponding step size.
        """
        # hacky for initialization single_step to run
        self.beta = 1.0 / (kB * temperature)
        super().__init__(ensemble, step_type, *args, **kwargs)
        self.temperature = temperature

    @property
    def temperature(self):
        """Get the temperature of kernel."""
        return self.trace.temperature

    @temperature.setter
    def temperature(self, temperature):
        """Set the temperature and beta accordingly."""
        self.trace.temperature = np.array(temperature)
        self.beta = 1.0 / (kB * temperature)

    def compute_initial_trace(self, occupancy):
        """Compute inital values for sample trace given occupancy.

        Args:
            occupancy (ndarray):
                Initial occupancy

        Returns:
            Trace
        """
        trace = super().compute_initial_trace(occupancy)
        trace.temperature = self.trace.temperature
        return trace


class UniformlyRandom(MCKernel):
    """A Kernel that accepts all proposed steps.

    This kernel samples the random limit distribution where all states have the
    same probability (corresponds to an infinite temperature). Although if a
    bias is added then the corresponding distribution will be biased
    accoringly.
    """

    valid_mcushers = ALL_MCUSHERS
    valid_bias = ALL_BIAS

    def single_step(self, occupancy):
        """Attempt an MCMC step.

        Returns the next state in the chain and if the attempted step was
        successful.

        Args:
            occupancy (ndarray):
                encoded occupancy.

        Returns:
            StepTrace
        """
        rng = np.random.default_rng()
        step = self._usher.propose_step(occupancy)
        log_factor = self._usher.compute_log_priori_factor(occupancy, step)
        self.trace.delta_trace.features = self._feature_change(occupancy, step)
        self.trace.delta_trace.enthalpy = np.array(
            np.dot(self.natural_params, self.trace.delta_trace.features)
        )

        if self._bias is not None:
            self.trace.delta_trace.bias = np.array(
                self._bias.compute_bias_change(occupancy, step)
            )
            exponent = self.trace.delta_trace.bias + log_factor
            self.trace.accepted = np.array(
<<<<<<< HEAD
                True if exponent >= 0 else exponent > log(random())
=======
                True
                if self.trace.delta_trace.bias >= 0
                else self.trace.delta_trace.bias > log(rng.random())
>>>>>>> 37c8017d
            )

        if self.trace.accepted:
            for tup in step:
                occupancy[tup[0]] = tup[1]
            self._usher.update_aux_state(step)

        self.trace.occupancy = occupancy
        return self.trace


class Metropolis(ThermalKernel):
    """A Metropolis-Hastings kernel.

    The classic and nothing but the classic.
    """

    valid_mcushers = ALL_MCUSHERS
    valid_bias = ALL_BIAS

    def single_step(self, occupancy):
        """Attempt an MC step.

        Returns the next state in the chain and if the attempted step was
        successful.

        Args:
            occupancy (ndarray):
                encoded occupancy.

        Returns:
            StepTrace
        """
        rng = np.random.default_rng()
        step = self._usher.propose_step(occupancy)
        log_factor = self._usher.compute_log_priori_factor(occupancy, step)
        self.trace.delta_trace.features = self._feature_change(occupancy, step)
        self.trace.delta_trace.enthalpy = np.array(
            np.dot(self.natural_params, self.trace.delta_trace.features)
        )

        if self._bias is not None:
            self.trace.delta_trace.bias = np.array(
                self._bias.compute_bias_change(occupancy, step)
            )
            exponent = (
                -self.beta * self.trace.delta_trace.enthalpy
                + self.trace.delta_trace.bias + log_factor
            )
            self.trace.accepted = np.array(
                True if exponent >= 0 else exponent > log(rng.random())
            )
        else:
            self.trace.accepted = np.array(
                True
                if self.trace.delta_trace.enthalpy <= 0
                else -self.beta * self.trace.delta_trace.enthalpy
                > log(rng.random())  # noqa
            )

        if self.trace.accepted:
            for tup in step:
                occupancy[tup[0]] = tup[1]
            self._usher.update_aux_state(step)
        self.trace.occupancy = occupancy

        return self.trace


def mckernel_factory(kernel_type, ensemble, step_type, *args, **kwargs):
    """Get a MCMC Kernel from string name.

    Args:
        kernel_type (str):
            String specifying step to instantiate.
        ensemble (Ensemble)
            An Ensemble object to create the MCMC kernel from.
        step_type (str):
            String specifying the step type (ie key to mcusher type)
        *args:
            Positional arguments passed to class constructor
        **kwargs:
            Keyword arguments passed to class constructor

    Returns:
        MCKernel: instance of derived class.
    """
    kernel_name = class_name_from_str(kernel_type)
    return derived_class_factory(
        kernel_name, MCKernel, ensemble, step_type, *args, **kwargs
    )<|MERGE_RESOLUTION|>--- conflicted
+++ resolved
@@ -322,13 +322,7 @@
             )
             exponent = self.trace.delta_trace.bias + log_factor
             self.trace.accepted = np.array(
-<<<<<<< HEAD
-                True if exponent >= 0 else exponent > log(random())
-=======
-                True
-                if self.trace.delta_trace.bias >= 0
-                else self.trace.delta_trace.bias > log(rng.random())
->>>>>>> 37c8017d
+                True if exponent >= 0 else exponent > log(rng.random())
             )
 
         if self.trace.accepted:
