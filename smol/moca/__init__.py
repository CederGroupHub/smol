--- conflicted
+++ resolved
@@ -5,31 +5,14 @@
 Monte Carlo simulations using Cluster Expansion Hamiltonians.
 """
 
-<<<<<<< HEAD
+from smol.moca.sampler.container import SampleContainer
 from smol.moca.ensemble.canonical import CanonicalEnsemble
 from smol.moca.ensemble.semigrand import SemiGrandEnsemble
 from smol.moca.sampler.sampler import Sampler
-from smol.moca.sampler.container import SampleContainer
-
-__all__ = ['CanonicalEnsemble', 'SemiGrandEnsemble', 'Sampler',
-           'SampleContainer']
-=======
-from smol.moca.sampler.container import SampleContainer
-
-from .ensemble.canonical import CanonicalEnsemble
-from .ensemble.semigrand import SemiGrandEnsemble
-from .processor.composite import CompositeProcessor
-from .processor.ewald import EwaldProcessor
-from .processor.expansion import ClusterExpansionProcessor
-from .sampler.sampler import Sampler
 
 __all__ = [
-    "ClusterExpansionProcessor",
-    "EwaldProcessor",
-    "CompositeProcessor",
     "CanonicalEnsemble",
     "SemiGrandEnsemble",
     "Sampler",
     "SampleContainer",
-]
->>>>>>> 58071164
+]