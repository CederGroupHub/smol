"""
Class implementations to create Cluster Expansions.

The cofe (pronounced coffee) package contains all the necessary classes and
functions to define and fit cluster expansions for crystalline materials.
"""

from .space.clusterspace import ClusterSubspace, PottsSubspace
from .expansion import ClusterExpansion
from smol.cofe.wrangling.wrangler import (StructureWrangler)

<<<<<<< HEAD
__all__ = ['ClusterSubspace', 'PottsSubspace', 'StructureWrangler',
           'ClusterExpansion', 'weights_energy_above_composition',
           'weights_energy_above_hull']
=======
__all__ = ['ClusterSubspace', 'StructureWrangler', 'ClusterExpansion']
>>>>>>> 82c6f7a4
<|MERGE_RESOLUTION|>--- conflicted
+++ resolved
@@ -7,12 +7,6 @@
 
 from .space.clusterspace import ClusterSubspace, PottsSubspace
 from .expansion import ClusterExpansion
-from smol.cofe.wrangling.wrangler import (StructureWrangler)
+from smol.cofe.wrangling.wrangler import StructureWrangler
 
-<<<<<<< HEAD
-__all__ = ['ClusterSubspace', 'PottsSubspace', 'StructureWrangler',
-           'ClusterExpansion', 'weights_energy_above_composition',
-           'weights_energy_above_hull']
-=======
-__all__ = ['ClusterSubspace', 'StructureWrangler', 'ClusterExpansion']
->>>>>>> 82c6f7a4
+__all__ = ['ClusterSubspace', 'StructureWrangler', 'ClusterExpansion']