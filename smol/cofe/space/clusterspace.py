--- conflicted
+++ resolved
@@ -813,13 +813,8 @@
             )
         elif max(orbit_ids) > self.num_orbits - 1:
             raise ValueError(
-<<<<<<< HEAD
-                f"Index out of range. "
-                f"Total number of orbits is: {self.num_orbits}")
-=======
                 "Index out of range. " "Total number of orbits is: {self.num_orbits}"
             )
->>>>>>> c74501ec
 
         for size, orbits in self._orbits.items():
             self._orbits[size] = [
