--- conflicted
+++ resolved
@@ -1,6 +1,5 @@
 """Implementation of ClusterSubspace and related PottsSubspace classes.
 
-<<<<<<< HEAD
 The ClusterSubspace class is the workhorse for generating the objects and
 information necessary for a cluster expansion.
 
@@ -8,8 +7,6 @@
 diverges from the CE mathematic formalism.
 """
 
-=======
->>>>>>> adbca061
 from copy import deepcopy
 from importlib import import_module
 import warnings
@@ -27,12 +24,9 @@
 from src.mc_utils import corr_from_occupancy
 from smol.cofe.space import \
     Orbit, basis_factory, get_site_spaces, get_allowed_species, Vacancy
-from smol.cofe.space.basis import IndicatorBasis
 from smol.cofe.space.constants import SITE_TOL
 from smol.exceptions import \
     SymmetryError, StructureMatchError, SYMMETRY_ERROR_MESSAGE
-
-__author__ = "Luis Barroso-Luque, William Davidson Richard"
 
 __author__ = "Luis Barroso-Luque, William Davidson Richard"
 
@@ -682,8 +676,8 @@
                 except RuntimeError:
                     empty_orbit_ids.append(orbit.id)
                     warnings.warn(
-                        'All bit combos have been removed from orbit with id '
-                        f'{orbit.id}. This orbit will be fully removed.')
+                        "All bit combos have been removed from orbit with id "
+                        f"{orbit.id}. This orbit will be fully removed.")
 
         if empty_orbit_ids:
             self.remove_orbits(empty_orbit_ids)
@@ -712,7 +706,7 @@
         mapping = self._site_matcher.get_mapping(supercell, structure)
         if mapping is None:
             raise StructureMatchError(
-                'Mapping could not be found from structure.')
+                "Mapping could not be found from structure.")
         return mapping.tolist()
 
     def _assign_orbit_ids(self):
@@ -785,17 +779,7 @@
         if len(cutoffs) == 0:  # return singlets only if no cutoffs provided
             return orbits
 
-<<<<<<< HEAD
-        all_neighbors = exp_struct.lattice.get_points_in_sphere(
-            exp_struct.frac_coords,
-            [0.5, 0.5, 0.5],
-            max(cutoffs.values()) + sum(exp_struct.lattice.abc) / 2
-        )
-
-        # generate higher degree orbits
-=======
         max_lp = max(exp_struct.lattice.abc) / 2
->>>>>>> adbca061
         for size, diameter in sorted(cutoffs.items()):
             new_orbits = []
             neighbors = exp_struct.get_sites_in_sphere([0.5, 0.5, 0.5],
@@ -804,21 +788,6 @@
             for orbit in orbits[size-1]:
                 if orbit.base_cluster.diameter > diameter:
                     continue
-<<<<<<< HEAD
-                for fcoord, _, index, _ in all_neighbors:
-                    if is_coord_subset(
-                            [fcoord], orbit.base_cluster.sites, atol=SITE_TOL):
-                        continue
-                    new_sites = np.concatenate(
-                        [orbit.base_cluster.sites, [fcoord]])
-
-                    new_orbit = Orbit(
-                        new_sites, exp_struct.lattice,
-                        orbit.bits + [list(range(nbits[index]))],
-                        orbit.site_bases + [site_bases[index]],
-                        symops)
-
-=======
                 for site, _, index in neighbors:
                     p = site.frac_coords
                     if is_coord_subset([p], orbit.base_cluster.sites,
@@ -829,7 +798,6 @@
                                       orbit.bits + [list(range(nbits[index]))],
                                       orbit.site_bases + [site_bases[index]],
                                       symops)
->>>>>>> adbca061
                     if new_orbit.base_cluster.diameter > diameter + 1e-8:
                         continue
                     elif new_orbit not in new_orbits:
