"""Implementation of ClusterSubspace and related PottsSubspace classes.

The ClusterSubspace class is the workhorse for generating the objects and
information necessary for a cluster expansion.

The PottsSubspace class is an (experimental) class that is similar, but
diverges from the CE mathematic formalism.
"""

import warnings
from copy import deepcopy
from importlib import import_module
<<<<<<< HEAD
import warnings
from itertools import combinations
=======

>>>>>>> c74501ec
import numpy as np
from scipy.linalg import block_diag

from monty.json import MSONable
from pymatgen.analysis.structure_matcher import (
    OrderDisorderElementComparator,
    StructureMatcher,
)
from pymatgen.core import PeriodicSite, Structure
from pymatgen.symmetry.analyzer import SpacegroupAnalyzer, SymmOp
from pymatgen.util.coord import (
    coord_list_mapping_pbc,
    is_coord_subset,
    is_coord_subset_pbc,
    lattice_points_in_supercell,
)

from smol.cofe.space import (
    Orbit,
    Vacancy,
    basis_factory,
    get_allowed_species,
    get_site_spaces,
)
from smol.cofe.space.basis import IndicatorBasis
from smol.cofe.space.constants import SITE_TOL
from smol.exceptions import SYMMETRY_ERROR_MESSAGE, StructureMatchError, SymmetryError
from src.mc_utils import corr_from_occupancy

__author__ = "Luis Barroso-Luque, William Davidson Richards"


class ClusterSubspace(MSONable):
    """ClusterSubspace represents a subspace of functions of configuration.

    A :class:`ClusterSubspace` is the main work horse used in constructing a
    cluster expansion. It is necessary to define the terms to be included in a
    cluster expansion. A cluster subspace holds a finite set of orbits that
    contain symmetrically equivalent clusters. The orbits also contain the set
    of orbit basis functions (also known as correlation functions) that
    represent the terms in the cluster expansion. Taken together the set of all
    orbit functions for all orbits included span a subspace of the total
    function space over the configurational space of a given crystal structure
    system.

    The :class:`ClusterSubspace` also has methods to match fitting structures
    and determine site mappings for supercells of different sizes in order to
    compute correlation vectors (i.e. evaluate the orbit functions for a given
    structure).

    Holds a structure, its expansion structure and a list of Orbits.
    This class defines the cluster subspace over which to fit a cluster
    expansion: This sets the orbits (groups of clusters) and the site basis
    functions that are to be considered in the fit.

    You probably want to generate from :code:`ClusterSubspace.from_cutoffs`,
    which will auto-generate the orbits from diameter cutoffs.

    Attributes:
        symops (list of SymmOp):
            Symmetry operations of structure.
        num_corr_functions (int):
            Total number of correlation functions (orbit basis functions)
            included in the subspace.
        num_orbits (int):
            Total number of crystallographic orbits included in the subspace.
            This includes the empty orbit.
        num_clusters (int):
            Total number of clusters in the primitive cell that are included
            in the subspace.
    """

    def __init__(
        self,
        structure,
        expansion_structure,
        symops,
        orbits,
        supercell_matcher=None,
        site_matcher=None,
        **matcher_kwargs,
    ):
        """Initialize a ClusterSubspace.

        You rarely will need to create a ClusterSubspace using the main
        constructor.
        Look at the class method :code:`from_cutoffs` for the "better" way to
        do instantiate a ClusterSubspace.

        Args:
            structure (Structure):
                Structure to define the cluster space. Typically the primitive
                cell. Includes all species regardless of partial occupation.
            expansion_structure (Structure):
                Structure including only sites that will be included in the
                Cluster space. (only those with partial occupancy)
            symops (list of Symmop):
                list of Symmops for the given structure.
            orbits (dict): {size: list of Orbits}
                Dictionary with size (number of sites) as keys and list of
                Orbits as values.
            supercell_matcher (StructureMatcher): optional
                A StructureMatcher class to be used to find supercell matrices
                relating the prim structure to other structures. If you pass
                this directly you should know how to set the matcher up, other
                wise matching your relaxed structures can fail, alot.
            site_matcher (StructureMatcher): optional
                A StructureMatcher class to be used to find site mappings
                relating the sites of a given structure to an appropriate
                supercell of the prim structure . If you pass this directly you
                should know how to set the matcher up other wise matching your
                relaxed structures can fail, alot.
            matcher_kwargs:
                ltol, stol, angle_tol, supercell_size: parameters to pass
                through to the StructureMatchers. Structures that don't match
                to the primitive cell under these tolerances won't be included
                in the expansion. Easiest option for supercell_size is usually
                to use a species that has a constant amount per formula unit.
                See pymatgen documentation of :class:`StructureMatcher` for
                more details.
        """
        # keep as private attributes
        self._structure = structure
        self._exp_structure = expansion_structure

        self.symops = symops  # should we even keep this as an attribute?
        self.num_corr_functions = None  # set automattically when assigning ids
        self.num_orbits = None  # same as above
        self.num_clusters = None  # same as above

        # Test that all the found symmetry operations map back to the input
        # structure otherwise you can get weird subset/superset bugs.
        fc = self._structure.frac_coords
        for op in self.symops:
            if not is_coord_subset_pbc(op.operate_multi(fc), fc, SITE_TOL):
                raise SymmetryError(SYMMETRY_ERROR_MESSAGE)

        # This structure matcher is used to determine if a given (supercell)
        # structure matches the prim structure by retrieving the matrix
        # relating them. Only the "get_supercell_matrix" method is used.
        if supercell_matcher is None:
            sc_comparator = OrderDisorderElementComparator()
            self._sc_matcher = StructureMatcher(
                primitive_cell=False,
                attempt_supercell=True,
                allow_subset=True,
                comparator=sc_comparator,
                scale=True,
                **matcher_kwargs,
            )
        else:
            self._sc_matcher = supercell_matcher

        # This structure matcher is used to find the mapping between the sites
        # of a given supercell structure and the sites in the appropriate sized
        # supercell of the prim structure. Only "get_mapping" method is used.
        if site_matcher is None:
            site_comparator = OrderDisorderElementComparator()
            self._site_matcher = StructureMatcher(
                primitive_cell=False,
                attempt_supercell=False,
                allow_subset=True,
                comparator=site_comparator,
                scale=True,
                **matcher_kwargs,
            )
        else:
            self._site_matcher = site_matcher

        self._orbits = orbits
        self._external_terms = []  # List will hold external terms (i.e. Ewald)

        # Dict to cache orbit index mappings, this prevents doing another
        # structure match with the _site_matcher for structures that have
        # already been matched
        self._supercell_orb_inds = {}

        # assign the cluster ids
        self._assign_orbit_ids()

    @classmethod
    def from_cutoffs(
        cls,
        structure,
        cutoffs,
        basis="indicator",
        orthonormal=False,
        use_concentration=False,
        supercell_matcher=None,
        site_matcher=None,
        **matcher_kwargs,
    ):
        """Create a ClusterSubspace from diameter cutoffs.

        Creates a :class:`ClusterSubspace` with orbits of the given size and
        diameter smaller than or equal to the given value. The diameter of an
        orbit is the maximum distance between any two sites of a cluster of
        that orbit.

        The diameter of a cluster is the maximum distance between any two
        sites in the cluster.

        This is the best (and the only easy) way to create a
        :class:`ClusterSubspace`.

        Args:
            structure (Structure):
                Disordered structure to build a cluster expansion for.
                Typically the primitive cell
            cutoffs (dict):
                dict of {cluster_size: diameter cutoff}. Cutoffs should be
                strictly decreasing. Typically something like {2:5, 3:4}.
                The empty orbit is always included. Singlets are by default
                included, with the exception below.
                To obtain a subspace with only an empty and singlet terms use
                an empty dict {}, or {1: 1}. Adding a cutoff term for point
                terms, ie {1: 0} is useful to exclude point terms, any other
                value for the cutoff will simply be ignored.
            basis (str):
                A string specifying the site basis functions
            orthonormal (bool):
                Whether to enforce an orthonormal basis. From the current
                available bases only the indicator basis is not orthogonal out
                of the box
            use_concentration (bool):
                If true the concentrations in the prim structure sites will be
                used to orthormalize site bases. This gives gives a cluster
                subspace centered about the prim composition.
            supercell_matcher (StructureMatcher): optional
                A StructureMatcher class to be used to find supercell matrices
                relating the prim structure to other structures. If you pass
                this directly you should know how to set the matcher up other
                wise matching your relaxed structures will fail, alot.
            site_matcher (StructureMatcher): optional
                A StructureMatcher class to be used to find site mappings
                relating the sites of a given structure to an appropriate
                supercell of the prim structure . If you pass this directly you
                should know how to set the matcher up other wise matching your
                relaxed structures will fail, alot.
            matcher_kwargs:
                ltol, stol, angle_tol, supercell_size. Parameters to pass
                through to the StructureMatchers. Structures that don't match
                to the primitive cell under these tolerances won't be included
                in the expansion. Easiest option for supercell_size is usually
                to use a species that has a constant amount per formula unit.

        Returns:
            ClusterSubspace
        """
        # get symmetry operations of prim structure.
        symops = SpacegroupAnalyzer(structure).get_symmetry_operations()
        # get the active sites (partial occupancy) to expand over.
        sites_to_expand = [
            site
            for site in structure
            if site.species.num_atoms < 0.99 or len(site.species) > 1
        ]
        expansion_structure = Structure.from_sites(sites_to_expand)
        # get orbits within given cutoffs
        orbits = cls._gen_orbits_from_cutoffs(
            expansion_structure, cutoffs, symops, basis, orthonormal, use_concentration
        )
        return cls(
            structure=structure,
            expansion_structure=expansion_structure,
            symops=symops,
            orbits=orbits,
            supercell_matcher=supercell_matcher,
            site_matcher=site_matcher,
            **matcher_kwargs,
        )

    @property
    def basis_type(self):
        """Get the type of site basis set used."""
        return self.orbits[0].basis_type

    @property
    def structure(self):
        """Get the underlying primitive structure including inactive sites."""
        return self._structure

    @property
    def expansion_structure(self):
        """Get the primitive expansion structure (excludes inactive sites)."""
        return self._exp_structure

    @property
    def cutoffs(self):
        """Return dict of orbit cluster cutoffs.

        These are "tight" cutoffs, as in the maximum diameter for each cluster
        size, which is <= the input to from_cutoffs.
        """
        return {
            size: max(orbit.base_cluster.diameter for orbit in orbits)
            for size, orbits in self._orbits.items()
            if size != 1
        }

    @property
    def orbits(self):
        """Return a list of all orbits sorted by size."""
        return [orbit for _, orbits in sorted(self._orbits.items()) for orbit in orbits]

    @property
    def orbits_by_size(self):
        """Get dictionary of orbits with key being the orbit size."""
        return self._orbits

    @property
    def orbit_multiplicities(self):
        """Get the crystallographic multiplicities for each orbit."""
        mults = [1] + [orb.multiplicity for orb in self.orbits]
        return np.array(mults)

    @property
    def num_functions_per_orbit(self):
        """Get the number of correlation functions for each orbit.

        The list returned is of length total number of orbits, each entry is
        the total number of correlation functions assocaited with that orbit.
        """
        return np.array([len(orbit) for orbit in self.orbits])

    @property
    def function_orbit_ids(self):
        """Get Orbit IDs corresponding to each correlation function.

        If the Cluster Subspace includes external terms these are not included
        in the list since they are not associated with any orbit.
        """
        func_orb_ids = [0]
        for orbit in self.orbits:
            func_orb_ids += len(orbit) * [
                orbit.id,
            ]
        return np.array(func_orb_ids)

    @property
    def function_inds_by_size(self):
        """Get correlation function indices by cluster sizes."""
        return {
            s: list(range(os[0].bit_id, os[-1].bit_id + len(os[-1])))
            for s, os in self._orbits.items()
        }

    @property
    def function_ordering_multiplicities(self):
        """Get array of ordering multiplicity of each correlation function.

        The length of the array returned is the total number of correlation
        functions in the subspace for all orbits. The ordering multiplicity of
        a correlation function is the number of symmetrically equivalent bit
        orderings the result in the product of the same single site functions.
        """
        mults = [1] + [
            mult for orb in self.orbits for mult in orb.bit_combo_multiplicities
        ]
        return np.array(mults)

    @property
    def function_total_multiplicities(self):
        """Get array of total multiplicity of each correlation function.

        The length of the array returned is the total number of correlation
        functions in the subspace for all orbits. The total multiplicity of a
        correlation function is the number of symmetrically equivalent bit
        orderings the result in the product of the same single site functions
        times the (crystallographic) multiplicity of the orbit.
        """
        return (
            self.orbit_multiplicities[self.function_orbit_ids]
            * self.function_ordering_multiplicities
        )

    @property
    def basis_orthogonal(self):
        """Check if the orbit basis defined is orthogonal."""
        return all(orb.basis_orthogonal for orb in self.orbits)

    @property
    def basis_orthonormal(self):
        """Check if the orbit basis is orthonormal."""
        return all(orb.basis_orthonormal for orb in self.orbits)

    @property
    def external_terms(self):
        """Get external terms to be fitted together with the correlations.

        External terms are those represented by pair interaction Hamiltonians
        (i.e. Ewald electrostatics)
        """
        return self._external_terms

    @property
    def site_rotation_matrix(self):
        """Get change of basis matrix from site function rotations.

        Note: this is meant only for rotations using orthonormal site bases.
        Using it otherwise will not work as expected.
        """
        return block_diag([1], *[orb.rotation_array for orb in self.orbits])

    def orbits_by_cutoffs(self, upper, lower=0):
        """Get orbits with clusters within given diameter cutoffs (inclusive).

               Args:
                   upper (float):
                       upper diameter for clusters to include.
                   lower (float): optional
                       lower diameter for clusters to include.

               Returns:
                   list of Orbits
               """
        return [orbit for orbit in self.iterorbits()
                if lower <= orbit.base_cluster.diameter <= upper]

    def orbit_hierarchy(self, level=1, min_size=1):
        """Get orbit hierarchy by ids.

        The empty/constant cluster index 0 is technically a suborbit of all
        orbits, but is not added to the hierarchy entries.

        Args:
            level (int):
            min_size (int):

        Returns:
            list of list: each element of the inner lists is the orbit id for
            all suborbits corresponding to the orbit at the given outer list
            index.
        """
        sub_ids = [
            [
                suborb.id
                for suborb in self.get_sub_orbits(
                    orb.id, level=level, min_size=min_size
                )
            ]
            for orb in self.orbits
        ]

        return [
            [],
        ] + sub_ids

    def function_hierarchy(self, level=1, min_size=2, invert=False):
        """Get the correlation function hierarchy.

        The function hierarchy is t

        Args:
            level (int):
            min_size (int):
            invert (bool): optional
                Default is invert=False which gives the high to low bit combo
                hierarchy. Invert= True will invert the hierarchy into low to
                high

        Returns:
            list of list: each element of the inner lists is the bit id for
            all corr functions corresponding to the corr function at the given
            outer list index.
        """
        hierarchy = [
            self.get_sub_function_ids(i, level=level, min_size=min_size)
            for i in range(self.num_corr_functions)
        ]

        if invert:
            hierarchy = invert_mapping(hierarchy)

        return hierarchy

    def orbits_from_cutoffs(self, upper, lower=0):
        """Get orbits with clusters within given diameter cutoffs (inclusive).

        Args:
            upper (float or dict):
                upper diameter for clusters to include. If a single float
                is given then that cutoff is used for all orbit sizes.
                Otherwise a dict can be used to specify the cutoff for the
                orbit cluster sizes,
                i.e. {2: cutoff_pairs, 3: cutoff_trips, ...}
            lower (float): optional
                lower diameter for clusters to include. If a single float
                is given then that cutoff is used for all orbit sizes.
                Otherwise a dict can be used to specify the cutoff for the
                orbit cluster sizes,
                i.e. {2: cutoff_pairs, 3: cutoff_trips, ...}

        Returns:
            list of Orbits
        """
        upper = (
            upper
            if isinstance(upper, dict)
            else {k: upper for k in self._orbits.keys()}
        )
        lower = (
            lower
            if isinstance(lower, dict)
            else {k: lower for k in self._orbits.keys()}
        )
        return [
            orbit
            for size in upper.keys()
            for orbit in self._orbits[size]
            if lower[size] <= orbit.base_cluster.diameter <= upper[size]
        ]

    def function_inds_from_cutoffs(self, upper, lower=0):
        """Get indices of corr functions by cluster cutoffs.

        Args:
            upper (float or dict):
                upper diameter for clusters to include. If a single float
                is given then that cutoff is used for all orbit sizes.
                Otherwise a dict can be used to specify the cutoff for the
                orbit cluster sizes,
                i.e. {2: cutoff_pairs, 3: cutoff_trips, ...}
            lower (float): optional
                lower diameter for clusters to include. If a single float
                is given then that cutoff is used for all orbit sizes.
                Otherwise a dict can be used to specify the cutoff for the
                orbit cluster sizes,
                i.e. {2: cutoff_pairs, 3: cutoff_trips, ...}

        Returns:
            list: of corr function indices for clusters within cutoffs
        """
        orbits = self.orbits_from_cutoffs(upper, lower)
        inds = []
        for orbit in orbits:
            inds += list(range(orbit.bit_id, orbit.bit_id + len(orbit)))
        return np.array(inds)

    def add_external_term(self, term):
        """Add an external term to subspace.

        Add an external term (e.g. an Ewald term) to the cluster expansion
        terms. External term classes must be MSONable and implement a method
        to obtain a "correlation" see smol.cofe.extern for examples.

        Args:
            term (ExternalTerm):
                An instance of an external term. Currently only EwaldTerm is
                implemented.
        """
        for added_term in self.external_terms:
            if isinstance(term, type(added_term)):
                raise ValueError(f"This ClusterSubspaces already has an {type(term)}.")
        self._external_terms.append(term)

    @staticmethod
    def num_prims_from_matrix(scmatrix):
        """Get number of prim structures in a supercell for a given matrix."""
        return int(round(np.abs(np.linalg.det(scmatrix))))

    def corr_from_structure(
        self, structure, normalized=True, scmatrix=None, site_mapping=None
    ):
        """Get correlation vector for structure.

        Returns the correlation vector for a given structure. To do this the
        correct supercell matrix of the prim needs to be found to then
        determine the mappings between sites to create the occupancy
        string and also determine the orbit mappings to evaluate the
        corresponding cluster functions.

        Args:
            structure (Structure):
                structure to compute correlation from
            normalized (bool):
                return the correlation vector normalized by the prim cell size.
                In theory correlation vectors are always normalized, but
                getting them without normalization allows to compute the
                "extensive" values.
            scmatrix (ndarray): optional
                supercell matrix relating the prim structure to the given
                structure. Passing this if it has already been matched will
                make things much quicker. You are responsible that it is
                correct.
            site_mapping (list): optional
                Site mapping as obtained by
                :code:`StructureMatcher.get_mapping`
                such that the elements of site_mapping represent the indices
                of the matching sites to the prim structure. If you pass this
                option you are fully responsible that the mappings are correct!

        Returns:
            array: correlation vector for given structure
        """
        if scmatrix is None:
            scmatrix = self.scmatrix_from_structure(structure)

        occu = self.occupancy_from_structure(
            structure, scmatrix=scmatrix, site_mapping=site_mapping, encode=True
        )
        occu = np.array(occu, dtype=int)

        # Create a list of tuples with necessary information to compute corr
        mappings = self.supercell_orbit_mappings(scmatrix)
        orbit_list = [
            (
                orbit.bit_id,
                orbit.flat_tensor_indices,
                orbit.flat_correlation_tensors,
                cluster_indices,
            )
            for cluster_indices, orbit in zip(mappings, self.orbits)
        ]
        corr = corr_from_occupancy(occu, self.num_corr_functions, orbit_list)
        size = self.num_prims_from_matrix(scmatrix)

        if self.external_terms:
            supercell = self.structure.copy()
            supercell.make_supercell(scmatrix)
            extras = [
                term.value_from_occupancy(occu, supercell) / size
                for term in self._external_terms
            ]
            corr = np.concatenate([corr, *extras])

        if not normalized:
            corr *= size

        return corr

    def refine_structure(self, structure, scmatrix=None, site_mapping=None):
        """Refine a (relaxed) structure.

        Refine a (relaxed) structure to a perfect supercell structure of the
        the prim structure (aka the corresponding "unrelaxed" structure).

        Args:
            structure (Structure):
                structure to refine to a perfect multiple of the prim
            scmatrix (ndarray): optional
                supercell matrix relating the prim structure to the given
                structure. Passing this if it has already been matched will
                make things much quicker. You are responsible for correctness.
            site_mapping (list): optional
                Site mapping as obtained by StructureMatcher.get_mapping
                such that the elements of site_mapping represent the indices
                of the matching sites to the prim structure. Again you are
                responsible.

        Returns:
             Structure: The refined structure
        """
        if scmatrix is None:
            scmatrix = self.scmatrix_from_structure(structure)

        occu = self.occupancy_from_structure(
            structure, scmatrix=scmatrix, site_mapping=site_mapping
        )

        supercell_structure = self.structure.copy()
        supercell_structure.make_supercell(scmatrix)

        sites = []
        for sp, s in zip(occu, supercell_structure):
            if not isinstance(sp, Vacancy):  # skip vacancies
                site = PeriodicSite(sp, s.frac_coords, supercell_structure.lattice)
                sites.append(site)
        return Structure.from_sites(sites)

    def occupancy_from_structure(
        self, structure, scmatrix=None, site_mapping=None, encode=False
    ):
        """Occupancy string for a given structure.

        Returns a list of occupancies of each site in a the structure in the
        appropriate order set implicitly by the supercell matrix that is found.

        This function is used as input to compute correlation vectors for the
        given structure.

        This function is also useful to obtain an initial occupancy for a Monte
        Carlo simulation (make sure that the same supercell matrix is being
        used here as in the instance of the processor class for the simulation.
        Although it is recommended to use the similar function in Processor
        classes.

        Args:
            structure (Structure):
                structure to obtain a occupancy string for
            scmatrix (array): optional
                Super cell matrix relating the given structure and the
                primitive structure. I you pass the supercell you fully are
                responsible that it is the correct one! This prevents running
                the _scmatcher (supercell structure matcher)
            site_mapping (list): optional
                Site mapping as obtained by StructureMatcher.get_mapping
                such that the elements of site_mapping represent the indices
                of the matching sites to the prim structure. I you pass this
                option you are fully responsible that the mappings are correct!
                This prevents running _site_matcher to get the mappings.
            encode (bool): optional
                If true the occupancy string will have the index of the species
                in the expansion structure site spaces, rather than the
                species itself.

        Returns:
            list: occupancy string for structure.
        """
        if scmatrix is None:
            scmatrix = self.scmatrix_from_structure(structure)

        supercell = self.structure.copy()
        supercell.make_supercell(scmatrix)

        if site_mapping is None:
            site_mapping = self.structure_site_mapping(supercell, structure)

        occu = []  # np.zeros(len(self.supercell_structure), dtype=np.int)

        for i, allowed_species in enumerate(get_allowed_species(supercell)):
            # rather than starting with all vacancies and looping
            # only over mapping, explicitly loop over everything to
            # catch vacancies on improper sites
            if i in site_mapping:
                sp = structure[site_mapping.index(i)].specie
            else:
                sp = Vacancy()
            if sp not in allowed_species:
                raise StructureMatchError(
                    "A site in given structure has an  unrecognized species " f"{sp}."
                )
            if encode:
                occu.append(allowed_species.index(sp))
            else:
                occu.append(sp)
        return occu

    def scmatrix_from_structure(self, structure):
        """Get supercell matrix from a given structure.

        Obtain the supercell structure matrix to convert the prim structure
        to a supercell equivalent to given structure.

        Args:
            structure (Structure):
                A pymatgen Structure.

        Returns:
            ndarray: matrix relating given structure and prim structure.
        """
        scmatrix = self._sc_matcher.get_supercell_matrix(structure, self.structure)
        if scmatrix is None:
            raise StructureMatchError("Supercell could not be found from structure")
        if np.linalg.det(scmatrix) < 0:
            scmatrix *= -1
        return scmatrix

    def supercell_orbit_mappings(self, scmatrix):
        """Get orbit mappings for a structure from supercell of prim.

        Return the orbit mappings for a specific supercell of the prim
        structure represented by the given matrix

        Args:
            scmatrix (array):
                array relating a supercell with the primitive matrix

        Returns:
            list of tuples:
                (orbit, indices) list of tuples with orbits and the
                site indices for all equivalent orbits in a supercell obtained
                from the given matrix.
        """
        # np.arrays are not hashable and can't be used as dict keys.
        scmatrix = np.array(scmatrix)
        # so change them into a tuple of sorted tuples for unique keys.
        scm = tuple(sorted(tuple(s.tolist()) for s in scmatrix))
        indices = self._supercell_orb_inds.get(scm)

        if indices is None:
            indices = self._gen_orbit_indices(scmatrix)
            self._supercell_orb_inds[scm] = indices

        return indices

    def change_site_bases(self, new_basis, orthonormal=False):
        """Change the type of site basis used in the site basis functions.

        Args:
            new_basis (str):
                name of new basis for all site bases
            orthonormal (bool):
                option to orthonormalize all new site basis sets
        """
        for orbit in self.orbits:
            orbit.transform_site_bases(new_basis, orthonormal)

    def rotate_site_basis(self, singlet_id, angle, index1=0, index2=1):
        """Apply a rotation to a site basis.

        The rotation is applied around an axis normal to the span of the two
        site functions given by index1 and index 2 (the constant function is
        not included, i.e. index 0 corresponds to the first non constant
        function)

        Read warnings in SiteBasis.rotate when using this method.
        TLDR: Careful when using this with non-orthogonal or biased site bases.

        Args:
            singlet_id (int):
                Orbit id of singlet function. Only singlet function ids are
                valid here.
            angle (float):
                Angle to rotate in radians.
            index1 (int):
                index of first basis vector in function_array
            index2 (int):
                index of second basis vector in function_array
        """
        if singlet_id not in range(1, len(self._orbits[1]) + 1):
            raise ValueError("Orbit id provided is not a valid singlet id.")

        basis = self.orbits[singlet_id - 1].site_bases[0]
        basis.rotate(angle, index1, index2)
        rotated = [basis]
        for orbit in self.orbits:
            for site_basis in orbit.site_bases:
                if site_basis.site_space == basis.site_space and \
                        site_basis not in rotated:  # maybe clean this up?
                    site_basis.rotate(angle, index1, index2)
                    rotated.append(site_basis)
            # TODO clean up private attribute reset outside of class
            orbit._basis_arrs, orbit._bases_arr = None, None

    def remove_orbits(self, orbit_ids):
        """Remove whole orbits by their ids.

        Removes orbits from cluster spaces. It is helpful to print a
        ClusterSubspace or ClusterExpansion to obtain orbit ids. After removing
        orbits, orbit id and orbit bit id are re-assigned.

        This is useful to prune a ClusterExpansion by removing orbits with
        small associated coefficients or ECI. Note that this will remove a full
        orbit, which for the case of sites with only two species is the same as
        removing a single correlation vector element (only one ECI). For cases
        with sites having more than 2 species allowed per site there are more
        than one orbit functions (for all the possible bit orderings) and
        removing an orbit will remove more than one element in the correlation
        vector.

        Args:
            orbit_ids (list):
                list of orbit ids to be removed
        """
        if min(orbit_ids) < 0:
            raise ValueError("Index out of range. Negative inds are not allowed.")
        elif min(orbit_ids) == 0:
            raise ValueError(
                "The empty orbit can not be removed. \n If you really want to "
                "do this remove the first column in your feature matrix before"
                " fitting."
            )
        elif max(orbit_ids) > self.num_orbits - 1:
            raise ValueError(
                "Index out of range. " "Total number of orbits is: {self.num_orbits}"
            )

        for size, orbits in self._orbits.items():
            self._orbits[size] = [
                orbit for orbit in orbits if orbit.id not in orbit_ids
            ]

        self._assign_orbit_ids()  # Re-assign ids
        # Clear the cached supercell orbit mappings
        self._supercell_orb_inds = {}

    def remove_orbit_bit_combos(self, bit_ids):
        """Remove orbit bit combos by their ids.

        Removes a specific bit combo from an orbit. This allows more granular
        removal of terms involved in fitting/evaluating a cluster expansion.
        Similar to remove_orbits this is useful to prune a cluster expansion
        and actually allows to remove a single term (ie one with small
        associated coefficient/ECI).

        This procedure is perfectly well posed mathematically. The resultant
        CE is still a valid function of configurations with all the necessary
        symmetries from the underlying structure. Chemically however it is not
        obvious what it means to remove certain combinations of an n-body
        interaction term, and not the whole term itself. It would be justified
        if we allow "in group" orbit eci sparsity...which everyone in the field
        does anyway...

        Args:
            bit_ids (list):
                list of orbit bit ids to remove
        """
        empty_orbit_ids = []
        bit_ids = np.array(bit_ids, dtype=int)

        for orbit in self.orbits:
            first_id = orbit.bit_id
            last_id = orbit.bit_id + len(orbit)
            to_remove = bit_ids[bit_ids >= first_id]
            to_remove = to_remove[to_remove < last_id] - first_id
            if to_remove.size > 0:
                try:
                    orbit.remove_bit_combos_by_inds(to_remove)
                except RuntimeError:
                    empty_orbit_ids.append(orbit.id)
                    warnings.warn(
                        "All bit combos have been removed from orbit with id "
                        f"{orbit.id}. This orbit will be fully removed."
                    )

        if empty_orbit_ids:
            self.remove_orbits(empty_orbit_ids)
        else:
            self._assign_orbit_ids()  # Re-assign ids

    def copy(self):
        """Deep copy of instance."""
        return ClusterSubspace.from_dict(self.as_dict())

    def structure_site_mapping(self, supercell, structure):
        """Get structure site mapping.

        Returns the mapping between sites in the given structure and a prim
        supercell of the corresponding size.

        Args:
            supercell (Structure):
                Supercell of prim structure with same size as other structure.
            structure (Structure):
                Structure to obtain site mappings to supercell of prim
        Returns:
            list: site mappings of structure to supercell
        """
        mapping = self._site_matcher.get_mapping(supercell, structure)
        if mapping is None:
            raise StructureMatchError("Mapping could not be found from structure.")
        return mapping.tolist()

    def get_sub_orbits(self, orbit_id, level=1, min_size=1):
        """Get sub orbits of the orbit for the corresponding orbit_id.

        Args:
            orbit_id (int):
                id of orbit to get sub orbit id for
            level (int): optional
                how many levels down to look for suborbits. If all suborbits
                are needed make level large enough or set to None.
            min_size (int): optional
                minimum size of clusters in sub orbits to include

        Returns:
            list of ints: list containing ids of suborbits
        """
        if orbit_id == 0:
            return []
        size = len(self.orbits[orbit_id - 1].base_cluster)
        if level is None or level < 0 or size - level - 1 < 0:
            stop = 0
        elif min_size > size - level:
            stop = min_size - 1
        else:
            stop = size - level - 1

        search_sizes = range(size - 1, stop, -1)
        return [
            orbit
            for s in search_sizes
            for orbit in self._orbits[s]
            if self.orbits[orbit_id - 1].is_sub_orbit(orbit)
        ]

    def get_sub_function_ids(self, corr_id, level=1, min_size=1):
        """Get the bit combo ids of all sub correlation functions.

        A sub correlation function of a given correlation function means that
        the sub correlation fucntion is a factor of the correlation function
        (with the additional requirement of acting over the sites in sub
        clusters of the clusters over which the given corr function acts on).

        In other works think of it an orbit of function labeled subclusters
        of a given orbit of function labeled clusters...a mouthful...

        Args:
            corr_id (int):
                id of orbit to get sub orbit id for
            level (int): optional
                how many levels down to look for suborbits. If all suborbits
                are needed make level large enough or set to None.
            min_size (int): optional
                minimum size of clusters in sub orbits to include

        Returns:
            list of ints: list containing ids of sub correlation functions
        """
        if corr_id == 0:
            return []

        orbit = self.orbits[self.function_orbit_ids[corr_id] - 1]
        bit_combo = orbit.bit_combos[corr_id - orbit.bit_id]

        sub_fun_ids = []
        for sub_orbit in self.get_sub_orbits(orbit.id, level=level, min_size=min_size):
            inds = orbit.sub_orbit_mappings(sub_orbit)
            for i, sub_bit_combo in enumerate(sub_orbit.bit_combos):
                if np.any(np.all(sub_bit_combo[0] == bit_combo[:, inds], axis=2)):
                    sub_fun_ids.append(sub_orbit.bit_id + i)

        return sub_fun_ids

    def _assign_orbit_ids(self):
        """Assign unique id's to orbit.

        Assign unique id's to each orbit based on all its orbit functions and
        all clusters in the prim structure that are in each orbit.
        """
        counts = (1, 1, 1)
        for key in sorted(self._orbits.keys()):
            for orbit in self._orbits[key]:
                counts = orbit.assign_ids(*counts)

        self.num_orbits = counts[0]
        self.num_corr_functions = counts[1]
        self.num_clusters = counts[2]

    @staticmethod
    def _gen_orbits_from_cutoffs(
        exp_struct, cutoffs, symops, basis, orthonorm, use_conc
    ):
        """Generate orbits from diameter cutoffs.

        The diameter of a cluster is the maximum distance between any two
        sites in the cluster.

        Generates dictionary of {size: [Orbits]} given a dictionary of maximal
        cluster diameters and symmetry operations to apply (not necessarily all
        the symmetries of the expansion_structure).

        Args:
            exp_struct (Structure):
                Structure with all sites that have partial occupancy.
            cutoffs (dict):
                dict of cutoffs for cluster diameters {size: cutoff}.
                Cutoff diameters must decrease with cluster size, otherwise
                algorithm can not guarantee completeness of cluster subspace.
                Adding a cutoff term for point terms, ie {1: 0} is useful
                to exclude point terms any other value for the cutoff will
                simply be ignored.
            symops (list of SymmOps):
                list of symmetry operations for structure
            basis (str):
                name identifying site basis set to use.
            orthonorm (bool):
                wether to ensure orthonormal basis set.
            use_conc (bool):
                If true the concentrations in the prim structure sites will be
                used as the measure to orthormalize site bases.
        Returns:
            dict: {size: list of Orbits within diameter cutoff}
        """
        try:
            if cutoffs.pop(1) is None:
                if len(cutoffs) != 0:
                    raise ValueError(
                        f"Unable to generate clusters of higher order "
                        f" {cutoffs} if point terms are excluded."
                    )
                return {}
        except KeyError:
            pass

        site_spaces = get_site_spaces(exp_struct, include_measure=use_conc)
        site_bases = tuple(
            basis_factory(basis, site_space) for site_space in site_spaces
        )
        if orthonorm:
            for basis in site_bases:
                basis.orthonormalize()

        orbits = {}
        nbits = np.array([len(b) - 1 for b in site_spaces])

        # Generate singlet/point orbits
        orbits[1] = ClusterSubspace._gen_point_orbits(
            exp_struct, site_bases, nbits, symops
        )

        if len(cutoffs) == 0:  # return singlets only if no cutoffs provided
            return orbits

        orbits.update(
            ClusterSubspace._gen_multi_orbits(
                orbits[1], exp_struct, cutoffs, site_bases, nbits, symops
            )
        )
        return orbits

    @staticmethod
    def _gen_point_orbits(exp_struct, site_bases, nbits, symops):
        """Generate point orbits.

        Args:
            nbits (ndarray):
                array with total values for function indices per site.
            exp_struct (Structure):
                expansion structure, disordered sites only.
            site_bases (list of DiscreteBasis):
                list of site basis for each site in the expansion structure.
            symops (list of SymmOp):
                lists of symmetry operations of the underlying structure.

        Returns:
            list of Orbits:
                list of point orbits.
        """
        pt_orbits = []
        for nbit, site, sbasis in zip(nbits, exp_struct, site_bases):
            # Coordinates of point terms must stay in [0, 1] to guarantee
            # correct math of the following algorithm.
            new_orbit = Orbit(
                [np.mod(site.frac_coords, 1)],
                exp_struct.lattice,
                [list(range(nbit))],
                [sbasis],
                symops,
            )
            if new_orbit not in pt_orbits:
                pt_orbits.append(new_orbit)

        pt_orbits = sorted(
            pt_orbits,
            key=lambda x: (np.round(x.base_cluster.diameter, 6), -x.multiplicity),
        )
        return pt_orbits

    @staticmethod
    def _gen_multi_orbits(point_orbits, exp_struct, cutoffs, site_bases, nbits, symops):
        """Generate point orbits.

        Args:
            point_orbits (list of Orbit):
                list of point orbits.
            exp_struct (Structure):
                expansion structure, disordered sites only.
            cutoffs (dict):
                dict of cutoffs for cluster diameters {size: cutoff}.
                Cutoff diameters must decrease with cluster size, otherwise
                algorithm can not guarantee completeness of cluster subspace.
                Adding a cutoff term for point terms, ie {1: None} is useful
                to exclude point terms any other value for the cutoff will
                simply be ignored.
            site_bases (list of DiscreteBasis):
                list of site basis for each site in the expansion structure.
            nbits (ndarray):
                array with total values for function indices per site.
            symops (list of SymmOp):
                lists of symmetry operations of the underlying structure.

        Returns:
            dict:
                {size: list of Orbits within diameter cutoff}
        """
        # Vector sum of a, b, c divided by 2.
        # diameter + max_lp gives maximum possible distance from
        # [0.5, 0.5, 0.5] prim centoid to a point in all enumerable
        # clusters. Add SITE_TOL as a numerical tolerance grace.
        orbits = {1: point_orbits}
        max_lp = np.linalg.norm(exp_struct.lattice.matrix.sum(axis=0)) / 2
        max_lp += SITE_TOL
        for size, diameter in sorted(cutoffs.items()):
            new_orbits = []
            neighbors = exp_struct.get_sites_in_sphere(
                [0.5, 0.5, 0.5], diameter + max_lp, include_index=True
            )
            for orbit in orbits[size - 1]:
                if orbit.base_cluster.diameter > diameter:
                    continue
                for neighbor in neighbors:
                    if is_coord_subset(
                        [neighbor.frac_coords], orbit.base_cluster.sites, atol=SITE_TOL
                    ):
                        continue
                    new_sites = np.concatenate(
                        [orbit.base_cluster.sites, [neighbor.frac_coords]]
                    )
                    new_orbit = Orbit(
                        new_sites,
                        exp_struct.lattice,
                        orbit.bits + [list(range(nbits[neighbor.index]))],
                        orbit.site_bases + [site_bases[neighbor.index]],
                        symops,
                    )

                    if new_orbit.base_cluster.diameter > diameter + 1e-8:
                        continue
                    elif new_orbit not in new_orbits:
                        new_orbits.append(new_orbit)

            if len(new_orbits) > 0:
                orbits[size] = sorted(
                    new_orbits,
                    key=lambda x: (
                        np.round(x.base_cluster.diameter, 6),
                        -x.multiplicity,
                    ),
                )
        return orbits

    def _gen_orbit_indices(self, scmatrix):
        """Find all the site indices associated with each orbit in structure.

        The structure corresponding to the given supercell matrix w.r.t prim.
        """
        supercell = self.structure.copy()
        supercell.make_supercell(scmatrix)
        prim_to_supercell = np.linalg.inv(scmatrix)
        supercell_fcoords = np.array(supercell.frac_coords)

        ts = lattice_points_in_supercell(scmatrix)
        orbit_indices = []
        for orbit in self.orbits:
            prim_fcoords = np.array([c.sites for c in orbit.clusters])
            fcoords = np.dot(prim_fcoords, prim_to_supercell)
            # tcoords contains all the coordinates of the symmetrically
            # equivalent clusters the indices are: [equivalent cluster
            # (primitive cell), translational image, index of site in cluster,
            # coordinate index]
            tcoords = fcoords[:, None, :, :] + ts[None, :, None, :]
            tcs = tcoords.shape
            inds = coord_list_mapping_pbc(
                tcoords.reshape((-1, 3)), supercell_fcoords, atol=SITE_TOL
            ).reshape((tcs[0] * tcs[1], tcs[2]))
            # orbit_ids holds orbit, and 2d array of index groups that
            # correspond to the orbit
            # the 2d array may have some duplicates. This is due to
            # symetrically equivalent groups being matched to the same sites
            # (eg in simply cubic all 6 nn interactions will all be [0, 0]
            # indices. This multiplicity disappears as supercell_structure size
            # increases, so I haven't implemented a more efficient method
            orbit_indices.append(inds)

        return orbit_indices

    def __eq__(self, other):
        """Check equality between cluster subspaces."""
        if not isinstance(other, ClusterSubspace):
            return False
        if other.num_corr_functions != self.num_corr_functions:
            return False
        if len(self.external_terms) != len(other.external_terms):
            return False
        if not all(
            isinstance(t1, type(t2))
            for t1, t2 in zip(other.external_terms, self.external_terms)
        ):
            return False
        # does not check if basis functions are the same.
        return all(o1 == o2 for o1, o2 in zip(other.orbits, self.orbits))

    def __len__(self):
        """Get number of correlation functions and ext terms in subspace."""
        return self.num_corr_functions + len(self.external_terms)

    def __str__(self):
        """Convert class into pretty string for printing."""
        s = f"ClusterBasis: [Prim Composition] {self.structure.composition}\n"
        s += "    [Size] 0\n      [Orbit] id: 0  orderings: 1\n"
        for size, orbits in self._orbits.items():
            s += f"    [Size] {size}\n"
            for orbit in orbits:
                s += f"      {orbit}\n"
        return s

    @classmethod
    def from_dict(cls, d):
        """Create ClusterSubspace from an MSONable dict."""
        symops = [SymmOp.from_dict(so_d) for so_d in d["symops"]]
        orbits = {
            int(s): [Orbit.from_dict(o) for o in v] for s, v in d["orbits"].items()
        }
        structure = Structure.from_dict(d["structure"])
        exp_structure = Structure.from_dict(d["expansion_structure"])
        sc_matcher = StructureMatcher.from_dict(d["sc_matcher"])
        site_matcher = StructureMatcher.from_dict(d["site_matcher"])
        cs = cls(
            structure=structure,
            expansion_structure=exp_structure,
            orbits=orbits,
            symops=symops,
            supercell_matcher=sc_matcher,
            site_matcher=site_matcher,
        )

        # attempt to recreate external terms. This can be much improved if
        # a base class is used.
        # TODO update this using instances of BasePairTerm when the time comes
        for term in d["external_terms"]:
            try:
                module = import_module(term["@module"])
                term_class = getattr(module, term["@class"])
                cs.add_external_term(term_class.from_dict(term))
            except AttributeError:
                warnings.warn(
                    f"{term['@class']} was not found in {term['@module']}. You"
                    f" will need to add this yourself.",
                    RuntimeWarning,
                )
            except ImportError:
                warnings.warn(
                    f"Module {term['@module']} for class {term['@class']} was "
                    f"not found. You will have to add this yourself.",
                    ImportWarning,
                )
        # re-create supercell orb inds cache
        _supercell_orb_inds = {}
        for scm, indices in d["_supercell_orb_inds"]:
            scm = tuple(tuple(s) for s in scm)
            if isinstance(indices, tuple):
                warnings.warn(
                    "This ClusterSubspace was created with a previous version "
                    "of smol. Please resave it to avoid this warning.",
                    FutureWarning,
                )
                _supercell_orb_inds[scm] = [np.array(ind) for o_id, ind in indices]
            else:
                _supercell_orb_inds[scm] = [np.array(ind) for ind in indices]
        cs._supercell_orb_inds = _supercell_orb_inds
        return cs

    def as_dict(self):
        """
        Json-serialization dict representation.

        Returns:
            MSONable dict
        """
        # modify cached sc orb inds so it can be serialized
        _supercell_orb_inds = [
            (scm, [ind.tolist() for ind in orb_inds])
            for scm, orb_inds in self._supercell_orb_inds.items()
        ]

        d = {
            "@module": self.__class__.__module__,
            "@class": self.__class__.__name__,
            "structure": self.structure.as_dict(),
            "expansion_structure": self.expansion_structure.as_dict(),
            "symops": [so.as_dict() for so in self.symops],
            "orbits": {s: [o.as_dict() for o in v] for s, v in self._orbits.items()},
            "sc_matcher": self._sc_matcher.as_dict(),
            "site_matcher": self._site_matcher.as_dict(),
            "external_terms": [et.as_dict() for et in self.external_terms],
            "_supercell_orb_inds": _supercell_orb_inds,
        }
        return d


def invert_mapping(mapping):
    """Invert a mapping table from forward to backward, vice versa.

    Args:
        mapping (list of lists):
            List of sublists, each contains integer indices, indicating
            a foward mapping from the current sublist index to the indices
            in the sublist.

    Returns:
        lists of lists: Inverted mapping table containing backward mapping.
        Same format as input.
    """
    inv_mapping = [[] for _ in range(len(mapping))]

    for i in range(len(mapping) - 1, -1, -1):
        values_list = mapping[i]
        for value in values_list:
            if not (i in inv_mapping[value]):
                inv_mapping[value].append(i)

    return inv_mapping


def get_complete_mapping(mapping):
    """Get a complete mapping from a 1 level mapping.

    If we allow transferability between mapping linkages, there would be
    a full mapping containing all linkages at all connectivity level.
    Using this function, you can get a full mapping from an incomplete
    mapping.

    NOTE: Since complete hierarchy is not very useful for actual CE fit, we
    will not include it as an attribute of ClusterSubspace.

    Args:
        mapping (list of lists):
             List of sublists, each contains integer indices, indicating
            a foward mapping from the current sublist index to the indices
            in the sublist.

    Returns:
        list of lists: Full mapping table containing forward mapping, but with
        all connectivity levels. Same format as input
    """
    all_level_mapping = deepcopy(mapping)

    for i in range(len(mapping) - 1, -1, -1):
        next_values_list = mapping[i]

        while len(next_values_list) > 0:
            for next_value in next_values_list:
                if next_value not in all_level_mapping[i]:
                    all_level_mapping[i].append(next_value)
            next_values_list_new = []
            for next_value in next_values_list:
                for nn_value in mapping[next_value]:
                    if nn_value not in next_values_list_new:
                        next_values_list_new.append(nn_value)
            next_values_list = next_values_list_new

    return all_level_mapping


class PottsSubspace(ClusterSubspace):
    """PottsSubspace represents a subspace of functions using only indicators.

    A PottsSubspace is a related model to a ClusterSubspace. The only
    difference is that the single site functions for any orbit are only made
    up of indicator functions (and there is no constant function). As such it
    is more closely related to a generalized Ising model or better yet an
    extension of the q-state Potts Model (hence the name).

    The orbit functions in a PottsSubspace represent the concentrations of
    decorations of clusters in the given orbit. Similar to a cluster subspace
    with site indicator basis functions. But in contrast, the Potts subspace
    includes the concentration of all possible decorations (minus 1).

    Although quite similar to a ClusterSubspace, there is no mathematical
    formalism guaranteeing that the orbit basis functions generated in a
    PottsSubspace are a linear independent set spanning configuration space,
    actually if all orbits up to any size (or infinite size) the corresponding
    orbit function set is an overcomplete family.

    A PottsSubspace can be created directly with a ClusterSubspace object
    by directly using the constructor and providing the approprately
    constructed orbits....
    but that is a bit more painful that just using the class method here.
    """

    def __init__(
        self,
        structure,
        expansion_structure,
        symops,
        orbits,
        without_last_cluster=True,
        supercell_matcher=None,
        site_matcher=None,
        **matcher_kwargs,
    ):
        """Initialize a PottsSubspace.

        You rarely will need to create a ClusterSubspace using the main
        constructor.
        Look at the class method :code:`from_cutoffs` for the "better" way to
        do instantiate a ClusterSubspace.

        Args:
            structure (Structure):
                Structure to define the cluster space. Typically the primitive
                cell. Includes all species regardless of partial occupation.
            expansion_structure (Structure):
                Structure including only sites that will be included in the
                Cluster space. (only those with partial occupancy)
            symops (list of Symmop):
                list of Symmops for the given structure.
            orbits (dict): {size: list of Orbits}
                Dictionary with size (number of sites) as keys and list of
                Orbits as values.
            without_last_cluster (bool): optional
                Wether last cluster labeling is removed from each orbit.
            supercell_matcher (StructureMatcher): (optional)
                A StructureMatcher class to be used to find supercell matrices
                relating the prim structure to other structures. If you pass
                this directly you should know how to set the matcher up, other
                wise matching your relaxed structures can fail, alot.
            site_matcher (StructureMatcher): (optional)
                A StructureMatcher class to be used to find site mappings
                relating the sites of a given structure to an appropriate
                supercell of the prim structure . If you pass this directly you
                should know how to set the matcher up other wise matching your
                relaxed structures can fail, alot.
            matcher_kwargs:
                ltol, stol, angle_tol, supercell_size: parameters to pass
                through to the StructureMatchers. Structures that don't match
                to the primitive cell under these tolerances won't be included
                in the expansion. Easiest option for supercell_size is usually
                to use a species that has a constant amount per formula unit.
                See pymatgen documentation of :class:`StructureMatcher` for
                more details.
        """
        self._wo_last_cluster = without_last_cluster
        super().__init__(
            structure,
            expansion_structure,
            symops,
            orbits,
            supercell_matcher,
            site_matcher,
            **matcher_kwargs,
        )

    @classmethod
    def from_cutoffs(
        cls,
        structure,
        cutoffs,
        remove_last_cluster=False,
        supercell_matcher=None,
        site_matcher=None,
        **matcher_kwargs,
    ):
        """Create a PottsSubspace from diameter cutoffs.

        Creates a :class:`PottsSubspace` with orbits of the given size and
        diameter smaller than or equal to the given value. The diameter of an
        orbit is the maximum distance between any two sites of a cluster of
        that orbit.

        The diameter of a cluster is the maximum distance between any two
        sites in the cluster.

        Args:
           structure (Structure):
               Disordered structure to build a cluster expansion for.
               Typically the primitive cell
           cutoffs (dict):
               dict of {cluster_size: diameter cutoff}. Cutoffs should be
               strictly decreasing. Typically something like {2:5, 3:4}.
               The empty orbit is always included. Singlets are by default
               included, with the exception below.
               To obtain a subspace with only an empty and singlet terms use
               an empty dict {}, or {1: 1}. Adding a cutoff term for point
               terms, ie {1: None} is useful to exclude point terms, any other
               value for the cutoff will simply be ignored.
           remove_last_cluster (bool): optional
               If true will remove the last cluster labeling (decoration)
               from each orbit. Since sum of corr for all labelings = 1,
               removing the last is similar to working in concentration space.
           supercell_matcher (StructureMatcher): (optional)
               A StructureMatcher class to be used to find supercell matrices
               relating the prim structure to other structures. If you pass
               this directly you should know how to set the matcher up other
               wise matching your relaxed structures will fail, alot.
           site_matcher (StructureMatcher): (optional)
               A StructureMatcher class to be used to find site mappings
               relating the sites of a given structure to an appropriate
               supercell of the prim structure . If you pass this directly you
               should know how to set the matcher up other wise matching your
               relaxed structures will fail, alot.
           matcher_kwargs:
               ltol, stol, angle_tol, supercell_size. Parameters to pass
               through to the StructureMatchers. Structures that don't match
               to the primitive cell under these tolerances won't be included
               in the expansion. Easiest option for supercell_size is usually
               to use a species that has a constant amount per formula unit.

        Returns:
           PottsSubSpace
        """
        # get symmetry operations of prim structure.
        symops = SpacegroupAnalyzer(structure).get_symmetry_operations()
        # get the active sites (partial occupancy) to expand over.
        sites_to_expand = [
            site
            for site in structure
            if site.species.num_atoms < 0.99 or len(site.species) > 1
        ]
        expansion_structure = Structure.from_sites(sites_to_expand)
        # get orbits within given cutoffs
        orbits = cls._gen_orbits_from_cutoffs(
            expansion_structure, cutoffs, symops, remove_last_cluster
        )
        return cls(
            structure=structure,
            expansion_structure=expansion_structure,
            symops=symops,
            orbits=orbits,
            without_last_cluster=remove_last_cluster,
            supercell_matcher=supercell_matcher,
            site_matcher=site_matcher,
            **matcher_kwargs,
        )

    def get_function_decoration(self, index):
        """Get the decoration/labeling of a specific orbit function.

        When using an indicator site basis there is 1 to 1 equivalence between
        correlation functions and species decorations.

        Args:
            index (int):
                index of orbit function in correlation vector

        Returns:
            list of tuples: list of tuples of symmetrically equivalent
            Species/Elements.
        """
        orbit = self.orbits[self.function_orbit_ids[index] - 1]
        decorations = [
            tuple(list(orbit.site_spaces[i])[b] for i, b in enumerate(bits))
            for bits in orbit.bit_combos[index - orbit.bit_id]
        ]
        return decorations

    def get_orbit_decorations(self, orbit_id):
        """Get all decorations/labellings of species in an orbit.

        Args:
            orbit_id (int):
                if of orbit

        Returns:
            list of list: list of lists of symmetrically equivalent
            Species/Elements.
        """
        bit_id = self.orbits[orbit_id - 1].bit_id
        num_combos = len(self.orbits[orbit_id - 1].bit_combos)
        return [
            self.get_function_decoration(bid)
            for bid in range(bit_id, bit_id + num_combos)
        ]

    @staticmethod
    def _gen_orbits_from_cutoffs(exp_struct, cutoffs, symops, remove_last):
        """Generate orbits from diameter cutoffs.

        Generates dictionary of orbits in the same way that the cluster
        subspace class does, except that the orbit functions (and corresponding
        bit combos) include all symmetrically distinct decorations/labelings
        of indicator functions for all allowed species (except 1 decoration
        for each orbit since this value is just 1 - sum of concentration of all
        other decorations

        Args:
            exp_struct (Structure):
                Structure with all sites that have partial occupancy.
            cutoffs (dict):
                dict of cutoffs for cluster diameters {size: cutoff}
            symops (list of SymmOps):
                list of symmetry operations for structure
            remove_last (bool):
                remove the last cluster labeling from each orbit.

        Returns:
            dict: {size: list of Orbits within diameter cutoff}
        """
        site_spaces = get_site_spaces(exp_struct)
        site_bases = tuple(IndicatorBasis(site_space) for site_space in site_spaces)
        orbits = {}
        nbits = np.array([len(b) for b in site_spaces])

        try:
            if cutoffs.pop(1) is None:
                if len(cutoffs) != 0:
                    raise ValueError(
                        f"Unable to generate clusters of higher order "
                        f" {cutoffs} if point terms are excluded."
                    )
                return {}
        except KeyError:
            pass

        # Generate singlet/point orbits
        orbits[1] = ClusterSubspace._gen_point_orbits(
            exp_struct, site_bases, nbits, symops
        )

        if len(cutoffs) == 0:  # return singlets only if no cutoffs provided
            return orbits

        orbits.update(
            ClusterSubspace._gen_multi_orbits(
                orbits[1], exp_struct, cutoffs, site_bases, nbits, symops
            )
        )

        if remove_last:
            for orbs in orbits.values():
                for orb in orbs:
                    orb.remove_bit_combos_by_inds([len(orb.bit_combos) - 1])

        return orbits

    def as_dict(self):
        """
        Json-serialization dict representation.

        Returns:
            MSONable dict
        """
        d = super().as_dict()
        d["_wo_last_cluster"] = self._wo_last_cluster
        return d

    @classmethod
    def from_dict(cls, d):
        """Create ClusterSubspace from an MSONable dict."""
        subspace = super().from_dict(d)
        subspace._wo_last_cluster = d.get("_wo_last_cluster", True)
        # remove last bit combo in all orbits
        if subspace._wo_last_cluster:
            for orbit in subspace.orbits:
                orbit.remove_bit_combos_by_inds([len(orbit.bit_combos) - 1])
        subspace._assign_orbit_ids()
        return subspace<|MERGE_RESOLUTION|>--- conflicted
+++ resolved
@@ -10,15 +10,8 @@
 import warnings
 from copy import deepcopy
 from importlib import import_module
-<<<<<<< HEAD
-import warnings
-from itertools import combinations
-=======
-
->>>>>>> c74501ec
+
 import numpy as np
-from scipy.linalg import block_diag
-
 from monty.json import MSONable
 from pymatgen.analysis.structure_matcher import (
     OrderDisorderElementComparator,
@@ -32,6 +25,7 @@
     is_coord_subset_pbc,
     lattice_points_in_supercell,
 )
+from scipy.linalg import block_diag
 
 from smol.cofe.space import (
     Orbit,
@@ -423,17 +417,20 @@
     def orbits_by_cutoffs(self, upper, lower=0):
         """Get orbits with clusters within given diameter cutoffs (inclusive).
 
-               Args:
-                   upper (float):
-                       upper diameter for clusters to include.
-                   lower (float): optional
-                       lower diameter for clusters to include.
-
-               Returns:
-                   list of Orbits
-               """
-        return [orbit for orbit in self.iterorbits()
-                if lower <= orbit.base_cluster.diameter <= upper]
+        Args:
+            upper (float):
+                upper diameter for clusters to include.
+            lower (float): optional
+                lower diameter for clusters to include.
+
+        Returns:
+            list of Orbits
+        """
+        return [
+            orbit
+            for orbit in self.iterorbits()
+            if lower <= orbit.base_cluster.diameter <= upper
+        ]
 
     def orbit_hierarchy(self, level=1, min_size=1):
         """Get orbit hierarchy by ids.
@@ -460,9 +457,11 @@
             for orb in self.orbits
         ]
 
-        return [
+        sub_ids = [
             [],
         ] + sub_ids
+
+        return sub_ids
 
     def function_hierarchy(self, level=1, min_size=2, invert=False):
         """Get the correlation function hierarchy.
@@ -844,8 +843,10 @@
         rotated = [basis]
         for orbit in self.orbits:
             for site_basis in orbit.site_bases:
-                if site_basis.site_space == basis.site_space and \
-                        site_basis not in rotated:  # maybe clean this up?
+                if (
+                    site_basis.site_space == basis.site_space
+                    and site_basis not in rotated
+                ):  # maybe clean this up?
                     site_basis.rotate(angle, index1, index2)
                     rotated.append(site_basis)
             # TODO clean up private attribute reset outside of class
