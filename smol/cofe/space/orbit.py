--- conflicted
+++ resolved
@@ -6,11 +6,7 @@
 
 import operator
 from functools import reduce
-<<<<<<< HEAD
-from itertools import chain, product, accumulate, combinations
-=======
 from itertools import chain, product, combinations
->>>>>>> eec3d3b9
 import numpy as np
 from monty.json import MSONable
 from pymatgen.core import Lattice
@@ -250,7 +246,28 @@
         return self._corr_tensors
 
     @property
-<<<<<<< HEAD
+    def flat_correlation_tensors(self):
+        """Get correlation_tensors flattened to 2D for fast cython."""
+        if self._flat_corr_tensors is None:
+            self._flat_corr_tensors = np.ascontiguousarray(
+                np.reshape(
+                    self.correlation_tensors,
+                    (
+                        self.correlation_tensors.shape[0],
+                        np.prod(self.correlation_tensors.shape[1:])
+                    ),
+                    order='C')
+            )
+        return self._flat_corr_tensors
+
+    @property
+    def flat_tensor_indices(self):
+        """Index multipliers to read data easier from flat corr tensors."""
+        indices = np.cumprod(
+            np.append(self.correlation_tensors.shape[2:], 1)[::-1])[::-1]
+        return np.ascontiguousarray(indices, dtype=int)
+
+    @property
     def rotation_array(self):
         """Get the rotation array.
 
@@ -273,56 +290,6 @@
             # \ (len(bcombos_i) * len(bcombos_j))**0.5 is unitary
         return R
 
-    @property
-    def basis_orthogonal(self):
-        """Test if the Orbit bases are orthogonal."""
-        return all(basis.is_orthogonal for basis in self.site_bases)
-=======
-    def flat_correlation_tensors(self):
-        """Get correlation_tensors flattened to 2D for fast cython."""
-        if self._flat_corr_tensors is None:
-            self._flat_corr_tensors = np.ascontiguousarray(
-                np.reshape(
-                    self.correlation_tensors,
-                    (
-                        self.correlation_tensors.shape[0],
-                        np.prod(self.correlation_tensors.shape[1:])
-                    ),
-                    order='C')
-            )
-        return self._flat_corr_tensors
->>>>>>> eec3d3b9
-
-    @property
-    def flat_tensor_indices(self):
-        """Index multipliers to read data easier from flat corr tensors."""
-        indices = np.cumprod(
-            np.append(self.correlation_tensors.shape[2:], 1)[::-1])[::-1]
-        return np.ascontiguousarray(indices, dtype=int)
-
-    @property
-    def rotation_array(self):
-        """Get the rotation array.
-
-        The rotation array is of size len(bit combos) x len(bit combos)
-        """
-        R = np.empty(2 * (len(self._bit_combos),))
-        for (i, j), (bcombos_i, bcombos_j) in zip(
-                product(range(len(self._bit_combos)), repeat=2),
-                product(self._bit_combos, repeat=2)):
-            R[i, j] = sum(
-                reduce(
-                    operator.mul,
-                    (np.dot(
-                        self.site_bases[k].rotation_array.T @ self.basis_arrays[k][bj],  # noqa
-                        self.site_bases[k].measure_vector * self.basis_arrays[k][bi]  # noqa
-                    )
-                        for k, (bi, bj) in enumerate(zip(bcombo_i, bcombo_j))))
-                for bcombo_i, bcombo_j in product(bcombos_i, bcombos_j)) \
-                       / len(bcombos_i)
-            # \ (len(bcombos_i) * len(bcombos_j))**0.5 is unitary
-        return R
-
     def remove_bit_combo(self, bits):  # seems like this is no longer used?
         """Remove bit_combos from orbit.
 
