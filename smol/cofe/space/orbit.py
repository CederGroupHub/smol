--- conflicted
+++ resolved
@@ -4,13 +4,8 @@
 symmetry) clusters.
 """
 
-<<<<<<< HEAD
-=======
-__author__ = "Luis Barroso-Luque, William Davidson Richard"
-
 import operator
 from functools import reduce
->>>>>>> 5d7a418c
 from itertools import chain, product, accumulate, combinations
 import numpy as np
 
@@ -266,6 +261,7 @@
             # \ (len(bcombos_i) * len(bcombos_j))**0.5 is unitary
         return R
 
+    @property
     def basis_orthogonal(self):
         """Test if the Orbit bases are orthogonal."""
         return all(basis.is_orthogonal for basis in self.site_bases)
