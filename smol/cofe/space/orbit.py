"""Implementation of an Orbit.

A set of symmetrically equivalent (with respect to the given random structure
symmetry) clusters.
"""

import operator
from functools import reduce
from itertools import chain, product, combinations
import numpy as np
from monty.json import MSONable
from pymatgen.core import Lattice
from pymatgen.core.operations import SymmOp
from pymatgen.util.coord import coord_list_mapping, is_coord_subset
from smol.utils import _repr
from smol.exceptions import SymmetryError, SYMMETRY_ERROR_MESSAGE
from .constants import SITE_TOL
from .cluster import Cluster
from .basis import basis_factory, DiscreteBasis

__author__ = "Luis Barroso-Luque, William Davidson Richard"


class Orbit(MSONable):
    """Orbit set of symmetrically equivalent clusters.

    An Orbit represents a set of clusters that are symmetrically equivalent
    in the random structure. The class also includes the possible orderings on
    the clusters in the orbit. The different orderings represent the single
    site function indices to generate all possible orbit functions (correlation
    functions) for the given orbit.

    An orbit usually includes translational and structure symmetry of the
    underlying lattice. But this is not a hard requirement any set of symmetry
    operations can be passed to the constructor (regardless an orbit should at
    a minimum have translational symmetry).

    You probably never need to instantiate this class directly. Look at
    ClusterSubspace to create orbits and clusters necessary for a CE.

    Attributes:
        bits (list of list):
            list of lists describing the posible non-constant site function
            indices at each site of a cluster in the orbit.
        site_bases (list of DiscreteBasis):
            list of the SiteBasis for each site.
        structure_symops (list of Symmops):
            list of underlying structure symmetry operations.
        lattice (Lattice):
            underlying structure lattice.
    """

    def __init__(self, sites, lattice, bits, site_bases, structure_symops):
        """Initialize an Orbit.

        Args:
            sites (list or ndarray):
                list of frac coords for the sites
            lattice (pymatgen.Lattice):
                A lattice object for the given sites
            bits (list of list):
                list describing the possible site function indices for
                each site in cluster. Should be the number of possible
                occupancies minus one. i.e. for a 3 site cluster, each of which
                having one of Li, TM, or Vac, bits are [[0, 1], [0, 1], [0, 1]]
                This is ensures the expansion is not "over-complete" by
                implicitly enforcing that all sites have a site basis function
                phi_0 = 1.
            site_bases (list of DiscreteBasis):
                list of SiteBasis objects for each site in the given sites.
            structure_symops (list of SymmOp):
                list of symmetry operations for the base structure
        """
        if len(sites) != len(bits):
            raise AttributeError(
                f"Number of sites {len(sites)} must be equal to number of "
                f"bits {len(bits)}")
        elif len(sites) != len(site_bases):
            raise AttributeError(
                f"Number of sites {len(sites)} must be equal to number of "
                f"site bases {len(site_bases)}")

        self.bits = bits
        self.site_bases = site_bases
        self.structure_symops = structure_symops

        # ids should be assigned using the assign_id method externally
        self.id = None  # id identifying orbit amongst all other orbits only
        self.bit_id = None  # id for first bit combo in this orbit
        # considering all the bit combos in all orbits.

        # lazy generation of properties
        self._equiv = None
        self._symops = None
        self._permutations = None
        self._bit_combos = None
        self._basis_arrs = None
        self._corr_tensors = None
        self._flat_corr_tensors = None

        # Create basecluster
        self.base_cluster = Cluster(sites, lattice)

    @property
    def basis_type(self):
        """Return the name of basis set used."""
        return self.site_bases[0].flavor

    @property
    def basis_orthogonal(self):
        """Test if the Orbit bases are orthogonal."""
        return all(basis.is_orthogonal for basis in self.site_bases)

    @property
    def basis_orthonormal(self):
        """Test if the orbit bases are orthonormal."""
        return all(basis.is_orthonormal for basis in self.site_bases)

    @property
    def multiplicity(self):
        """Get number of clusters in orbit.

        Number of clusters in the given sites of the lattice object that are in
        the orbit.
        """
        return len(self.clusters)

    @property
    def bit_combos(self):
        """Get tuple of site bit orderings.

        tuple of ndarrays, each array is a set of symmetrically equivalent bit
        orderings represented by row. Bit combos represent non-constant site
        function orderings.
        """
        if self._bit_combos is None:
            # get all the bit symmetry operations
            all_combos = []
            for bit_combo in product(*self.bits):
                if not any(np.array_equal(bit_combo, bc)
                           for bc in chain(*all_combos)):
                    bit_combo = np.array(bit_combo, dtype=np.int_)
                    new_bits = np.unique(
                        bit_combo[self.cluster_permutations], axis=0)
                    all_combos.append(new_bits)
            self._bit_combos = tuple(all_combos)
        return self._bit_combos

    @property
    def site_spaces(self):
        """Get the site spaces for the site basis associate with each site."""
        return [site_basis.site_space for site_basis in self.site_bases]

    @property
<<<<<<< HEAD
    def bit_combo_array(self):
        """Single array of all bit combos."""
        if self._combo_arr is None:
            self._combo_inds = None  # reset this so its forced to recompute
            self._combo_arr = np.vstack([combos for combos in self.bit_combos])
        return self._combo_arr

    @property
    def bit_combo_inds(self):
        """Get indices to symmetrically equivalent bits in bit combo array."""
        if self._combo_inds is None:
            self._combo_inds = np.array(
                [0] + list(accumulate([len(bc) for bc in self.bit_combos])))
        return self._combo_inds

    @property
=======
>>>>>>> 0452f130
    def bit_combo_multiplicities(self):
        """Get the multiplicites of the symmetrically distinct bit ordering."""
        return [bcombo.shape[0] for bcombo in self.bit_combos]

    @property
    def clusters(self):
        """Get symmetrically equivalent clusters."""
        if self._equiv:
            return self._equiv
        equiv = [self.base_cluster]
        for symop in self.structure_symops:
            new_sites = symop.operate_multi(self.base_cluster.sites)
            c = Cluster(new_sites, self.base_cluster.lattice)
            if c not in equiv:
                equiv.append(c)
        self._equiv = equiv
        if len(equiv) * len(self.cluster_symops) != len(self.structure_symops):
            self._equiv = None  # Unset this
            raise SymmetryError(SYMMETRY_ERROR_MESSAGE)
        return equiv

    @property
    def cluster_symops(self):
        """Get symmetry operations that map a cluster to its periodic image.

        Each element is a pymatgen.core.operations.Symop.
        """
        if self._symops is None:
            self._gen_cluster_symops()
        return self._symops

    @property
    def cluster_permutations(self):
        """Get the symmetrical site permutations that map a cluster to itself.

        A permutation is a mapping such that for a give symop in cluster_symops
        Symop.operate(sites) = sites[mapping] (after translation back to unit
        cell)
        """
        if self._permutations is None:
            self._gen_cluster_symops()
        return self._permutations

    @property
    def basis_arrays(self):
        """Get a tuple of all site function arrays for each site in orbit."""
        if self._basis_arrs is None:
            self._basis_arrs = tuple(
                sb.function_array for sb in self.site_bases)
        return self._basis_arrs

    @property
    def correlation_tensors(self):
        """Get the array of correlation functions for all possible configs.

        Array of stacked correlation arrays for each symetrically distinct
        set of bit combos.

        The correlations array is a multidimensional array with each dimension
        corresponding to each site space.

        First dimension is for bit combos, the remainding dimensions correspond
        to site spaces.

        i.e. correlation_tensors[0, 1, 0, 2] gives the value of the
        correlation function for bit_combo 0 evaluated for a cluster with
        occupancy [1, 0, 2]
        """
        if self._corr_tensors is None:
            corr_tensors = np.zeros(
                (len(self.bit_combos),
                 *(basis.shape[1] for basis in self.basis_arrays))
            )

            for i, combos in enumerate(self.bit_combos):
                for bits in combos:
                    corr_tensors[i] += reduce(
                        lambda a, b: np.tensordot(a, b, axes=0),
                        (self.basis_arrays[i][b] for i, b in enumerate(bits)))
                corr_tensors[i] /= len(combos)
            self._flat_corr_tensors = None  # reset
            self._corr_tensors = corr_tensors
        return self._corr_tensors

    @property
    def flat_correlation_tensors(self):
        """Get correlation_tensors flattened to 2D for fast cython."""
        if self._flat_corr_tensors is None:
            self._flat_corr_tensors = np.ascontiguousarray(
                np.reshape(
                    self.correlation_tensors,
                    (
                        self.correlation_tensors.shape[0],
                        np.prod(self.correlation_tensors.shape[1:])
                    ),
                    order='C')
            )
        return self._flat_corr_tensors

    @property
    def flat_tensor_indices(self):
        """Index multipliers to read data easier from flat corr tensors."""
        indices = np.cumprod(
            np.append(self.correlation_tensors.shape[2:], 1)[::-1])[::-1]
        return np.ascontiguousarray(indices, dtype=int)

    @property
    def rotation_array(self):
        """Get the rotation array.

        The rotation array is of size len(bit combos) x len(bit combos)
        """
        R = np.empty(2 * (len(self._bit_combos),))
        for (i, j), (bcombos_i, bcombos_j) in zip(
                product(range(len(self._bit_combos)), repeat=2),
                product(self._bit_combos, repeat=2)):
            R[i, j] = sum(
                reduce(
                    operator.mul,
                    (np.dot(
                        self.site_bases[k].rotation_array.T @ self.basis_arrays[k][bj],  # noqa
                        self.site_bases[k].measure_vector * self.basis_arrays[k][bi]  # noqa
                    )
                        for k, (bi, bj) in enumerate(zip(bcombo_i, bcombo_j))))
                for bcombo_i, bcombo_j in product(bcombos_i, bcombos_j)) \
                       / len(bcombos_i)
            # \ (len(bcombos_i) * len(bcombos_j))**0.5 is unitary
        return R

    # TODO deprecate this
    def remove_bit_combo(self, bits):  # seems like this is no longer used?
        """Remove bit_combos from orbit.

        Only a single set bits in the bit combo (symmetrically equivalent bit
        orderings) needs to be passed.
        """
        bit_combos = []

        for bit_combo in self.bit_combos:
            if not any(np.array_equal(bits, b) for b in bit_combo):
                bit_combos.append(bit_combo)

        if not bit_combos:
            raise RuntimeError(
                "All bit_combos have been removed from orbit with id "
                f"{self.id}")

        self._bit_combos = tuple(bit_combos)
        self.reset_bases()

    def remove_bit_combos_by_inds(self, inds):
        """Remove bit combos by their indices in the bit_combo list."""
        if max(inds) > len(self.bit_combos) - 1:
            raise ValueError(
                f"Some indices {inds} out of range for total "
                f"{len(self._bit_combos)} bit combos")

        self._bit_combos = tuple(
            b_c for i, b_c in enumerate(self._bit_combos) if i not in inds)

        if not self.bit_combos:
            raise RuntimeError(
                "All bit_combos have been removed from orbit with id "
                f"{self.id}")
        self.reset_bases()

    def transform_site_bases(self, basis_name, orthonormal=False):
        """Transform the Orbits site bases to new basis set.

        Args:
            basis_name (str):
                name of new basis for all site bases
            orthonormal (bool):
                option to orthonormalize all new site bases
        """
        new_bases = []
        for basis in self.site_bases:
            new_basis = basis_factory(basis_name, basis.site_space)
            if orthonormal:
                new_basis.orthonormalize()
            new_bases.append(new_basis)

        self.site_bases = tuple(new_bases)
        self.reset_bases()

    def is_sub_orbit(self, orbit):
        """Check if given orbits clusters are subclusters.

        Note this does not consider bit_combos
        Args:
            orbit (Orbit):
                Orbit object to check if
        Returns:
            bool: True if the clusters of given orbit are subclusters.
        """
        if len(self.base_cluster) <= len(orbit.base_cluster):
            return False
        elif not np.all(sp in self.site_spaces for sp in orbit.site_spaces):
            return False

        match = any(
            Cluster(self.base_cluster.sites[inds, :],
                    self.base_cluster.lattice)
            in orbit.clusters
            for inds in combinations(
                range(len(self.base_cluster)), len(orbit.base_cluster)))

        return match

    def sub_orbit_mappings(self, orbit):
        """Return a mapping of the sites in the orbit to a sub orbit.

        If the given orbit is not a sub-orbit will return an empty list.
        Note this works for mapping between sites, sites spaces, and basis
        functions associated with each site.

        Args:
            orbit (Orbit):
                A sub orbit to return mapping of sites
        Returns:
            list: of indices sucht that
                self.base_cluster.sites[indices] = orbit.base_cluster.sites
        """
        indsets = np.array(list(combinations(
            (i for i, space in enumerate(self.site_spaces)
             if space in orbit.site_spaces), len(orbit.site_spaces))),
            dtype=int)

        mappings = []
        for cluster in self.clusters:
            for inds in indsets:
                # take the centroid of subset of sites, not all cluster sites
                centroid = np.average(cluster.sites[inds], axis=0)
                recenter = np.round(centroid - orbit.base_cluster.centroid)
                c_sites = orbit.base_cluster.sites + recenter
                if is_coord_subset(c_sites, cluster.sites):
                    mappings.append(coord_list_mapping(
                        c_sites, cluster.sites, atol=SITE_TOL))

        if len(mappings) == 0 and self.is_sub_orbit(orbit):
            raise RuntimeError(
                "The given orbit is a suborbit, but no site mappings were "
                "found!\n Something is very wrong here!")
        return np.unique(mappings, axis=0)

<<<<<<< HEAD
    def _gen_cluster_symops(self):
        """Generate the cluster SymOps and decoration permutations"""
        symops = []
        permutations = []
        for symop in self.structure_symops:
            new_sites = symop.operate_multi(self.base_cluster.sites)
            cluster = Cluster(new_sites, self.base_cluster.lattice)
            if cluster == self.base_cluster:
                recenter = np.round(
                    self.base_cluster.centroid - cluster.centroid)
                c_sites = cluster.sites + recenter
                mapping = coord_list_mapping(
                    self.base_cluster.sites, c_sites, atol=SITE_TOL)
                symops.append(symop)
                permutations.append(mapping)

        self._permutations = np.unique(permutations, axis=0)
        self._symops = tuple(symops)

        if len(self._symops) * self.multiplicity != len(self.structure_symops):
            raise SymmetryError(SYMMETRY_ERROR_MESSAGE)
=======
    def reset_bases(self):
        """Reset cached basis function array and correlation tensors."""
        self._basis_arrs = None
        self._corr_tensors = None
        self._flat_corr_tensors = None

    def assign_ids(self, orbit_id, orbit_bit_id, start_cluster_id):
        """Assign unique orbit and cluster ids.

        This should be called iteratively for a list of orbits to get a proper
        set of unique id's for the orbits.

        Args:
            orbit_id (int): orbit id
            orbit_bit_id (int): start bit ordering id
            start_cluster_id (int): start cluster id

        Returns:
            (int, int, int):
            next orbit id, next bit ordering id, next cluster id
        """
        self.id = orbit_id
        self.bit_id = orbit_bit_id
        c_id = start_cluster_id
        for c in self.clusters:
            c_id = c.assign_ids(c_id)
        return orbit_id + 1, orbit_bit_id + len(self.bit_combos), c_id
>>>>>>> 0452f130

    def __len__(self):
        """Get total number of orbit basis functions.

        The number of symmetrically distinct bit orderings.
        """
        return len(self.bit_combos)

    def __eq__(self, other):
        """Check equality of orbits."""
        # when performing orbit in list, this ordering stops the
        # equivalent structures from generating
        # NOTE: does not compare bit_combos!
        return self.base_cluster in other.clusters

    def __neq__(self, other):
        """Check negation of orbit equality."""
        return not self.__eq__(other)

    def __str__(self):
        """Pretty strings for pretty things."""
        return f'[Orbit] id: {self.id:<3}' \
               f'orderings: {len(self):<4}' \
               f'multiplicity: {self.multiplicity:<4}' \
               f' no. symops: {len(self.cluster_symops):<4}\n'\
               f'        {self.site_spaces}\n' \
               f'        {str(self.base_cluster)}'

    def __repr__(self):
        """Get Orbit representation."""
        return _repr(self, orb_id=self.id,
                     orb_b_id=self.bit_id,
                     radius=self.base_cluster.radius,
                     lattice=self.base_cluster.lattice,
                     basecluster=self.base_cluster)

    @classmethod
    def from_dict(cls, d):
        """Create Orbit from serialized MSONable dict."""
        structure_symops = [SymmOp.from_dict(so_d)
                            for so_d in d['structure_symops']]
        site_bases = [DiscreteBasis.from_dict(sd) for sd in d['site_bases']]
        o = cls(d['sites'], Lattice.from_dict(d['lattice']),
                d['bits'], site_bases, structure_symops)

        o._bit_combos = (tuple(np.array(c, dtype=int)
                               for c in d['_bit_combos'])
                         if '_bit_combos' in d else None)
        # This is to ensure that, after removing some bit_combos, an orbit
        # can still be correctly recorded and reloaded.
        return o

    def as_dict(self):
        """Get Json-serialization dict representation.

        Returns:
            MSONable dict
        """
        d = {"@module": self.__class__.__module__,
             "@class": self.__class__.__name__,
             "sites": self.base_cluster.sites.tolist(),
             "lattice": self.base_cluster.lattice.as_dict(),
             "bits": self.bits,
             "site_bases": [sb.as_dict() for sb in self.site_bases],
             "structure_symops": [so.as_dict() for so in
                                  self.structure_symops],
             "_bit_combos": tuple(c.tolist() for c in self.bit_combos)
             }
        return d<|MERGE_RESOLUTION|>--- conflicted
+++ resolved
@@ -152,25 +152,6 @@
         return [site_basis.site_space for site_basis in self.site_bases]
 
     @property
-<<<<<<< HEAD
-    def bit_combo_array(self):
-        """Single array of all bit combos."""
-        if self._combo_arr is None:
-            self._combo_inds = None  # reset this so its forced to recompute
-            self._combo_arr = np.vstack([combos for combos in self.bit_combos])
-        return self._combo_arr
-
-    @property
-    def bit_combo_inds(self):
-        """Get indices to symmetrically equivalent bits in bit combo array."""
-        if self._combo_inds is None:
-            self._combo_inds = np.array(
-                [0] + list(accumulate([len(bc) for bc in self.bit_combos])))
-        return self._combo_inds
-
-    @property
-=======
->>>>>>> 0452f130
     def bit_combo_multiplicities(self):
         """Get the multiplicites of the symmetrically distinct bit ordering."""
         return [bcombo.shape[0] for bcombo in self.bit_combos]
@@ -300,7 +281,6 @@
             # \ (len(bcombos_i) * len(bcombos_j))**0.5 is unitary
         return R
 
-    # TODO deprecate this
     def remove_bit_combo(self, bits):  # seems like this is no longer used?
         """Remove bit_combos from orbit.
 
@@ -395,9 +375,10 @@
                 self.base_cluster.sites[indices] = orbit.base_cluster.sites
         """
         indsets = np.array(list(combinations(
-            (i for i, space in enumerate(self.site_spaces)
-             if space in orbit.site_spaces), len(orbit.site_spaces))),
-            dtype=int)
+            (
+                i for i, space in enumerate(self.site_spaces)
+                if space in orbit.site_spaces), len(orbit.site_spaces)
+        )), dtype=int)
 
         mappings = []
         for cluster in self.clusters:
@@ -416,7 +397,6 @@
                 "found!\n Something is very wrong here!")
         return np.unique(mappings, axis=0)
 
-<<<<<<< HEAD
     def _gen_cluster_symops(self):
         """Generate the cluster SymOps and decoration permutations"""
         symops = []
@@ -438,7 +418,7 @@
 
         if len(self._symops) * self.multiplicity != len(self.structure_symops):
             raise SymmetryError(SYMMETRY_ERROR_MESSAGE)
-=======
+
     def reset_bases(self):
         """Reset cached basis function array and correlation tensors."""
         self._basis_arrs = None
@@ -466,7 +446,6 @@
         for c in self.clusters:
             c_id = c.assign_ids(c_id)
         return orbit_id + 1, orbit_bit_id + len(self.bit_combos), c_id
->>>>>>> 0452f130
 
     def __len__(self):
         """Get total number of orbit basis functions.
