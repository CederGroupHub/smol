--- conflicted
+++ resolved
@@ -45,15 +45,9 @@
             site_space (OrderedDict or SiteSpace):
                 Dict representing site space (Specie, measure) or a SiteSpace
                 object.
-<<<<<<< HEAD
             basis_functions (BasisIterator):
                 A BasisIterator for the nonconstant basis functions. Must take
                 the values of species in the site space as input.
-=======
-            basis_functions (Sequence like):
-                A Sequence of the nonconstant basis functions. Must take the
-                values of species as input.
->>>>>>> 5d7a418c
         """
         if isinstance(site_space, OrderedDict):
             if not np.allclose(sum(site_space.values()), 1):
@@ -63,24 +57,6 @@
 
         self.flavor = basis_functions.flavor
         self._domain = site_space
-<<<<<<< HEAD
-=======
-        # add non constant basis functions to array
-        if len(basis_functions) != len(self.species) - 1:
-            raise ValueError(f'Must provid {len(self.species) - 1 } total non-'
-                             'constant basis functions.'
-                             f' Got only {len(basis_functions)} basis '
-                             'functions.')
-
-        func_arr = np.array([[function(sp) for sp in self.species]
-                             for function in basis_functions])
-        func_arr[abs(func_arr) < EPS_MULT * np.finfo(np.float64).eps] = 0.0
-        # stack the constant basis function on there for proper normalization
-        self._f_array = np.vstack((np.ones_like(func_arr[0]), func_arr))
-        self._r_array = None  # array from QR in basis orthonormalization
-        # rotation arrray
-        self._rot_array = np.eye(self.function_array.shape[1])
->>>>>>> 5d7a418c
 
         if set(site_space) != set(basis_functions.species):
             raise ValueError(
@@ -93,11 +69,6 @@
     def _construct_function_array(self, basis_functions):
         """Construct function array with basis functions as rows."""
         return
-
-    @property
-    def rotation_array(self):
-        """Get the rotation array."""
-        return self._rot_array
 
     @property
     def species(self):
@@ -210,6 +181,8 @@
         """
         super().__init__(site_space, basis_functions)
         self._r_array = None  # array from QR in basis orthonormalization
+        # rotation arrray
+        self._rot_array = np.eye(self.function_array.shape[1])
 
     def _construct_function_array(self, basis_functions):
         """Construct function array with basis functions as rows."""
@@ -230,6 +203,11 @@
     def orthonormalization_array(self):
         """Get R array from QR factorization."""
         return self._r_array
+
+    @property
+    def rotation_array(self):
+        """Get the rotation array."""
+        return self._rot_array
 
     def orthonormalize(self):
         """Orthonormalizes basis function set based on initial basis set.
@@ -312,22 +290,11 @@
 
     def as_dict(self) -> dict:
         """Get MSONable dict representation."""
-<<<<<<< HEAD
         d = super().as_dict()
         d["func_array"] = self._f_array.tolist()
         d["orthonorm_array"] = None if self._r_array is None \
             else self._r_array.tolist()
-=======
-        d = {"@module": self.__class__.__module__,
-             "@class": self.__class__.__name__,
-             "site_space": self._domain.as_dict(),
-             "flavor": self.flavor,
-             "func_array": self._f_array.tolist(),
-             "orthonorm_array":
-                 None if self._r_array is None else self._r_array.tolist(),
-             "rot_array": self._rot_array.tolist()
-             }
->>>>>>> 5d7a418c
+        d["rot_array"] = self._rot_array.tolist()
         return d
 
     @classmethod
@@ -461,7 +428,7 @@
         """Generate the next basis function."""
         n = self.encoding[next(self.species_iter)] + 1
         func = encode_domain(self.encoding)(
-            trig_function(n, len(self.species)))
+            sinusoid_factory(n, len(self.species)))
         return func
 
 
@@ -544,7 +511,7 @@
     return float(s == sp)
 
 
-def trig_function(n, m):
+def sinusoid_factory(n, m):
     """Sine or cosine based on AVvW sinusoid site basis."""
     a = -(-n // 2)  # ceiling division
     if n % 2 == 0:
