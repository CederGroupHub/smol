--- conflicted
+++ resolved
@@ -11,13 +11,8 @@
 from pymatgen.util.coord import is_coord_subset
 from pymatgen import Lattice
 
-<<<<<<< HEAD
-from smol.common.globals import SITE_TOL
-from smol.common.utils.repr_util import _repr
-=======
 from smol.cofe.configspace.constants import SITE_TOL
 from smol.utils import _repr
->>>>>>> 1a9f7a1f
 
 
 class Cluster(MSONable):
