--- conflicted
+++ resolved
@@ -215,27 +215,6 @@
         if nprocs == 0 or nprocs > cpu_count():
             nprocs = cpu_count()
 
-<<<<<<< HEAD
-        for i, (struct, prop) in enumerate(data):
-            try:
-                scmatrix = self._subspace.scmatrix_from_structure(struct)
-                size = self._subspace.num_prims_from_matrix(scmatrix)
-                fm_row = self._subspace.corr_from_structure(struct, scmatrix)
-                refined_struct = self._subspace.refine_structure(struct,
-                                                                 scmatrix)
-            except StructureMatchError as e:
-                if verbose:
-                    print(f'Unable to match {struct.composition} with energy '
-                          f'{prop} to supercell_structure. Throwing out.\n'
-                          f'Error Message: {str(e)}')
-                continue
-            items.append({'structure': struct,
-                          'refined_structure': refined_struct,
-                          'property': prop,
-                          'scmatrix': scmatrix,
-                          'features': fm_row,
-                          'size': size})
-=======
         fun = partial(self._process_data, verbose=verbose)
         if nprocs == 1:
             items = list(map(fun, data))
@@ -244,7 +223,6 @@
                 pool = Pool(processes=nprocs)
                 items = pool.map(fun, data, chunksize=len(data)//nprocs)
         items = [i for i in items if i is not None]  # clean up failed structs
->>>>>>> c6256350
 
         if self.weight_type is not None:
             self._set_weights(items, self.weight_type, **self.weight_kwargs)
