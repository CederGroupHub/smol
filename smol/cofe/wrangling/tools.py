--- conflicted
+++ resolved
@@ -74,13 +74,9 @@
             Ewald threshold. The maximum Ewald energy relative to the
             minimum energy at a structure's composition (normalized per prim).
         return_compliment (bool): optional
-<<<<<<< HEAD
-            if True, will return the complement of the unique indices
-=======
             If True will return the compliment of the unique indices.
     Returns:
         indices, compliment
->>>>>>> 603cf9f8
     """
     ewald_energy = None
     for term in wrangler.cluster_subspace.external_terms:
