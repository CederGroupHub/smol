--- conflicted
+++ resolved
@@ -27,11 +27,7 @@
           python-version:  ${{ matrix.python_version }}
 
       - name: Cache pip
-<<<<<<< HEAD
-        uses: actions/cache@v3.0.1
-=======
         uses: actions/cache@v3
->>>>>>> 53344848
         with:
           path: ~/.cache/pip
           key: ${{ runner.os }}-pip-${{ hashFiles('requirements.txt') }}
