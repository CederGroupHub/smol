--- conflicted
+++ resolved
@@ -26,19 +26,12 @@
     energies = structure_wrangler.get_property_vector("energy")
     feature_nodupe = feature_matrix[indices, :]
     # No duplicacy
-<<<<<<< HEAD
-    feature_nodupe_sorted = sorted(feature_nodupe.tolist())
-    feature_unique_sorted = sorted(np.unique(feature_nodupe, axis=0).tolist())
-
-    npt.assert_array_equal(feature_nodupe_sorted, feature_unique_sorted)
-=======
     assert feature_nodupe.shape == np.unique(feature_nodupe, axis=0).shape
     assert (feature_nodupe == np.unique(feature_nodupe, axis=0)).all(1).any()
->>>>>>> d56be5fc
 
     for rid, row in zip(indices, feature_nodupe):
         dupe = np.all(np.isclose(feature_matrix, row), axis=1)
-        assert np.min(energies[dupe]) == energies[rid]
+        npt.assert_equal(np.min(energies[dupe]), energies[rid])
 
 
 def test_ewald_energy_indices(structure_wrangler):
