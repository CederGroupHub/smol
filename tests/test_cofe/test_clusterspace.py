from itertools import combinations

import numpy as np
import numpy.testing as npt
import pytest
from pymatgen.analysis.structure_matcher import (
    OrderDisorderElementComparator,
    StructureMatcher,
)
from pymatgen.core import Species, Structure
from pymatgen.util.coord import is_coord_subset_pbc

from smol._exceptions import StructureMatchError
from smol.cofe import ClusterSubspace, PottsSubspace
from smol.cofe.space.clusterspace import get_complete_mapping, invert_mapping
from smol.cofe.space.constants import SITE_TOL
from smol.cofe.space.domain import Vacancy, get_allowed_species
from smol.correlations import corr_from_occupancy
from tests.utils import assert_msonable, gen_random_ordered_structure

pytestmark = pytest.mark.filterwarnings("ignore:All bit combos have been removed")


def test_from_cutoffs(structure):
    cutoffs = {2: 5, 3: 4, 4: 4}
    for increment in np.arange(0, 3, 1):
        cutoffs.update(
            {k: v + increment / (n + 1) for n, (k, v) in enumerate(cutoffs.items())}
        )
        subspace = ClusterSubspace.from_cutoffs(structure, cutoffs)
        tight_subspace = ClusterSubspace.from_cutoffs(structure, subspace.cutoffs)
        assert len(subspace) == len(tight_subspace)
        npt.assert_allclose(
            np.array(list(subspace.cutoffs.values())),
            np.array(list(tight_subspace.cutoffs.values())),
        )


def test_orbits(cluster_subspace):
    # test that all orbits generated are unique
    assert len(cluster_subspace) == cluster_subspace.num_corr_functions
    assert len(cluster_subspace.orbits) + 1 == cluster_subspace.num_orbits

    for o1, o2 in combinations(cluster_subspace.orbits, 2):
        assert o1 != o2


def test_cutoffs(cluster_subspace, cluster_cutoffs):
    for s, c in cluster_subspace.cutoffs.items():
        assert cluster_cutoffs[s] >= c


def test_orbits_from_cutoffs(cluster_subspace, cluster_cutoffs):
    # Get all of them
    max_cutoff = max(cluster_cutoffs.values())
    assert all(
        o1 == o2
        for o1, o2 in zip(
            cluster_subspace.orbits, cluster_subspace.orbits_from_cutoffs(max_cutoff)
        )
    )
    for upper, lower in ((5, 0), (6, 3), (5, 2)):
        orbs = cluster_subspace.orbits_from_cutoffs(upper, lower)
        assert len(orbs) < len(cluster_subspace.orbits)
        assert all(lower <= o.base_cluster.diameter <= upper for o in orbs)

    # Test with dict
    upper = {2: 4.5, 3: 3.5}
    orbs = cluster_subspace.orbits_from_cutoffs(upper)
    assert len(orbs) < len(cluster_subspace.orbits)
    assert all(
        o.base_cluster.diameter <= upper[2] for o in orbs if len(o.base_cluster) == 2
    )
    assert all(
        o.base_cluster.diameter <= upper[3] for o in orbs if len(o.base_cluster) == 3
    )

    # Test for only pairs
    upper = {2: 4.5}
    orbs = cluster_subspace.orbits_from_cutoffs(upper)
    assert len(orbs) < len(cluster_subspace.orbits)
    assert all(
        o.base_cluster.diameter <= upper[2] for o in orbs if len(o.base_cluster) == 2
    )
    assert all(len(o.base_cluster) == 2 for o in orbs)

    # bad cuttoffs
    assert len(cluster_subspace.orbits_from_cutoffs(2, 4)) == 0


def test_functions_inds_by_size(cluster_subspace):
    indices = cluster_subspace.function_inds_by_size
    # check that all orbit functions are in there...
    assert sum(len(i) for i in indices.values()) == len(cluster_subspace) - 1
    fun_orb_ids = cluster_subspace.function_orbit_ids
    # Now check sizes are correct.
    for s, inds in indices.items():
        assert all(
            s == len(cluster_subspace.orbits[fun_orb_ids[i] - 1].base_cluster)
            for i in inds
        )


def test_functions_inds_by_cutoffs(cluster_subspace):
    indices = cluster_subspace.function_inds_from_cutoffs(6)
    # check that all of them are in there.
    assert len(indices) == len(cluster_subspace) - 1
    fun_orb_ids = cluster_subspace.function_orbit_ids
    for upper, lower in ((4, 0), (5, 3), (3, 1)):
        indices = cluster_subspace.function_inds_from_cutoffs(upper, lower)
        assert len(indices) < len(cluster_subspace)
        assert all(
            lower
            <= cluster_subspace.orbits[fun_orb_ids[i] - 1].base_cluster.diameter
            <= upper
            for i in indices
        )


@pytest.mark.parametrize("orthonormal", [(True, False)])
def test_site_bases(cluster_subspace, basis_name, orthonormal, rng):
    subspace = cluster_subspace.copy()  # copy it to keep original state
    subspace.change_site_bases(basis_name, orthonormal=orthonormal)
    if orthonormal:
        assert subspace.basis_orthogonal
        assert subspace.basis_orthonormal

<<<<<<< HEAD
    structure = gen_random_ordered_structure(subspace.structure)
=======
    structure = gen_random_structure(subspace.structure, rng=rng)
>>>>>>> 68de31ce
    if cluster_subspace.basis_type == subspace.basis_type and not orthonormal:
        npt.assert_array_almost_equal(
            subspace.corr_from_structure(structure),
            cluster_subspace.corr_from_structure(structure),
        )
    else:
        assert not np.allclose(
            subspace.corr_from_structure(structure),
            cluster_subspace.corr_from_structure(structure),
        )


# TODO These can probably be improved to check odd and specific cases we want
#  to watch out for
def test_supercell_matrix_from_structure(cluster_subspace, rng):
    # Simple scaling
    supercell = cluster_subspace.structure.copy()
    supercell.make_supercell(2)
    sc_matrix = cluster_subspace.scmatrix_from_structure(supercell)
    assert np.linalg.det(sc_matrix) == pytest.approx(8)

    # A more complex supercell_structure
    m = np.array([[0, 5, 3], [-2, 0, 2], [-2, 4, 3]])
    supercell = cluster_subspace.structure.copy()
    supercell.make_supercell(m)

    sc_matrix = cluster_subspace.scmatrix_from_structure(supercell)
    assert np.linalg.det(sc_matrix) == pytest.approx(abs(np.linalg.det(m)))

    # Test a slightly distorted structure
    supercell = cluster_subspace.structure.copy()
    # up to 2% strain
    supercell.apply_strain(rng.uniform(-0.02, 0.02, size=3))
    supercell.make_supercell(2)
    sc_matrix = cluster_subspace.scmatrix_from_structure(supercell)
    assert np.linalg.det(sc_matrix) == pytest.approx(8)


@pytest.mark.xfail(raises=StructureMatchError)
def test_refine_structure(cluster_subspace, rng):
    supercell = cluster_subspace.structure.copy()
    supercell.make_supercell(3)
<<<<<<< HEAD
    structure = gen_random_ordered_structure(cluster_subspace.structure, size=3)
=======
    structure = gen_random_structure(cluster_subspace.structure, size=3, rng=rng)
>>>>>>> 68de31ce
    structure.apply_strain(rng.uniform(-0.01, 0.01, size=3))
    refined_structure = cluster_subspace.refine_structure(structure)

    assert not np.allclose(  # check that distorted structure is not equivalent
        supercell.lattice.parameters, structure.lattice.parameters
    )
    npt.assert_allclose(
        supercell.lattice.parameters, refined_structure.lattice.parameters
    )
    npt.assert_array_almost_equal(
        cluster_subspace.corr_from_structure(structure),
        cluster_subspace.corr_from_structure(refined_structure),
    )


def test_remove_orbits(cluster_subspace, rng):
    subspace = cluster_subspace.copy()  # make copy
    remove_num = rng.integers(2, subspace.num_orbits - 1)
    ids_to_remove = rng.choice(
        range(1, subspace.num_orbits), size=remove_num, replace=False
    )
    subspace.remove_orbits(ids_to_remove)

    assert len(subspace.orbits) == len(cluster_subspace.orbits) - remove_num
    assert subspace.num_orbits == cluster_subspace.num_orbits - remove_num

    for i, orbit in enumerate(cluster_subspace.orbits):
        if i + 1 in ids_to_remove:
            assert orbit not in subspace.orbits
        else:
            assert orbit in subspace.orbits

    corr_inds = [
        i
        for i in range(len(cluster_subspace))
        if cluster_subspace.function_orbit_ids[i] not in ids_to_remove
    ]
<<<<<<< HEAD
    structure = gen_random_ordered_structure(subspace.structure, size=2)
=======
    structure = gen_random_structure(subspace.structure, size=2, rng=rng)
>>>>>>> 68de31ce
    npt.assert_allclose(
        cluster_subspace.corr_from_structure(structure)[corr_inds],
        subspace.corr_from_structure(structure),
    )

    # remove all orbits of a certain size and make sure key is removed
    size = rng.choice(list(subspace.orbits_by_size.keys()))
    ids_to_remove = [o.id for o in subspace.orbits_by_size[size]]
    subspace.remove_orbits(ids_to_remove)
    assert size not in subspace.orbits_by_size.keys()

    with pytest.raises(ValueError):
        subspace.remove_orbits([-1])
    with pytest.raises(ValueError):
        subspace.remove_orbits([subspace.num_orbits + 1])
    with pytest.raises(ValueError):
        subspace.remove_orbits([0])


def test_remove_corr_functions(cluster_subspace, rng):
    subspace = cluster_subspace.copy()  # make copy
    remove_num = rng.integers(2, len(subspace) - 1)
    ids_to_remove = rng.choice(range(1, len(subspace)), size=remove_num, replace=False)
    subspace.remove_corr_functions(ids_to_remove)

    assert len(subspace) == len(cluster_subspace) - remove_num
    assert (
        subspace.num_corr_functions == cluster_subspace.num_corr_functions - remove_num
    )

    corr_inds = [i for i in range(len(cluster_subspace)) if i not in ids_to_remove]
<<<<<<< HEAD
    structure = gen_random_ordered_structure(subspace.structure, size=2)
=======
    structure = gen_random_structure(subspace.structure, size=2, rng=rng)
>>>>>>> 68de31ce
    npt.assert_allclose(
        cluster_subspace.corr_from_structure(structure)[corr_inds],
        subspace.corr_from_structure(structure),
    )
    with pytest.warns(UserWarning):
        bid = subspace.orbits[-1].bit_id
        ids = list(range(bid, bid + len(subspace.orbits[-1])))
        subspace.remove_corr_functions(ids)


@pytest.mark.xfail(raises=StructureMatchError)
def test_orbit_mappings(cluster_subspace, supercell_matrix, rng):
    # check that all supercell_structure index groups map to the correct
    # primitive cell sites, and check that max distance under supercell
    # structure pbc is less than the max distance without pbc

    supercell_struct = cluster_subspace.structure.copy()
    supercell_struct.make_supercell(supercell_matrix)
    fcoords = np.array(supercell_struct.frac_coords)

    for orb, inds in zip(
        cluster_subspace.orbits,
        cluster_subspace.supercell_orbit_mappings(supercell_matrix),
    ):
        for x in inds:
            pbc_radius = np.max(
                supercell_struct.lattice.get_all_distances(fcoords[x], fcoords[x])
            )
            # primitive cell fractional coordinates
            new_fc = np.dot(fcoords[x], supercell_matrix)
            assert orb.base_cluster.diameter + 1e-7 > pbc_radius
            found = False
            for equiv in orb.clusters:
                if is_coord_subset_pbc(equiv.frac_coords, new_fc, atol=SITE_TOL):
                    found = True
                    break
            assert found

    # check that the matrix was cached
    m_hash = tuple(sorted(tuple(s.tolist()) for s in supercell_matrix))
    assert cluster_subspace._supercell_orb_inds[
        m_hash
    ] is cluster_subspace.supercell_orbit_mappings(supercell_matrix)

    # Test that symmetrically equivalent matrices really produce the
    # same correlation vector for the same occupancy.
    structures = [
<<<<<<< HEAD
        gen_random_ordered_structure(cluster_subspace.structure, size=supercell_matrix)
=======
        gen_random_structure(cluster_subspace.structure, size=supercell_matrix, rng=rng)
>>>>>>> 68de31ce
        for _ in range(10)
    ]
    matrix2 = np.array([[0, 1, 0], [0, 0, 1], [1, 0, 0]]) @ np.array(
        supercell_matrix, dtype=int
    )
    matrix3 = np.array([[0, 0, 1], [-1, 0, 0], [0, 1, 0]]) @ np.array(
        supercell_matrix, dtype=int
    )

    # Because of different site_mappings, when you change super-cell,
    # you must re-generate occupancy strings altogether even if your
    # super-cell matrices are symmetrically equivalent.
    occus = [
        cluster_subspace.occupancy_from_structure(
            structure, scmatrix=supercell_matrix, encode=True
        )
        for structure in structures
    ]
    occus2 = [
        cluster_subspace.occupancy_from_structure(
            structure, scmatrix=matrix2, encode=True
        )
        for structure in structures
    ]
    occus3 = [
        cluster_subspace.occupancy_from_structure(
            structure, scmatrix=matrix3, encode=True
        )
        for structure in structures
    ]

    corrs = np.array(
        [
            corr_from_occupancy(
                occu,
                cluster_subspace.num_corr_functions,
                cluster_subspace.gen_orbit_list(supercell_matrix),
            )
            for occu in occus
        ]
    )

    corrs2 = np.array(
        [
            corr_from_occupancy(
                occu,
                cluster_subspace.num_corr_functions,
                cluster_subspace.gen_orbit_list(matrix2),
            )
            for occu in occus2
        ]
    )

    corrs3 = np.array(
        [
            corr_from_occupancy(
                occu,
                cluster_subspace.num_corr_functions,
                cluster_subspace.gen_orbit_list(matrix3),
            )
            for occu in occus3
        ]
    )

    # Symmetrically equivalent matrices should give the same correlation
    # function for the same structure, when the orbit indices mappings
    # are re-generated.
    npt.assert_array_almost_equal(corrs, corrs2)
    npt.assert_array_almost_equal(corrs, corrs3)

    # Symmetrically equivalent matrices should give the same correlation
    # vectors on the same structure, when using the default orbit mapping.
    cluster_subspace._supercell_orb_inds = {}
    for structure, expected in zip(structures, corrs):
        predicted = cluster_subspace.corr_from_structure(
            structure, scmatrix=supercell_matrix
        )
        npt.assert_array_almost_equal(predicted, expected)

        predicted = cluster_subspace.corr_from_structure(structure, scmatrix=matrix2)
        npt.assert_array_almost_equal(predicted, expected)

        predicted = cluster_subspace.corr_from_structure(structure, scmatrix=matrix3)
        npt.assert_array_almost_equal(predicted, expected)

        predicted = cluster_subspace.corr_from_structure(structure)
        npt.assert_array_almost_equal(predicted, expected)


def test_get_aliased_orbits(cluster_subspace, supercell_matrix):
    # Verify that
    # 1) site mappings for aliased orbits are indeed an identical set,
    # 2) each orbit is counted only once,
    # 3) New implementation is the same with the old one.
    aliased_orbs = cluster_subspace.get_aliased_orbits(supercell_matrix)
    sc_orbit_maps = cluster_subspace.supercell_orbit_mappings(supercell_matrix)
    accounted_orbs = []
    for orb_tup in aliased_orbs:
        assert sum(o in accounted_orbs for o in orb_tup) == 0
        accounted_orbs.extend(orb_tup)
        for i, orb_id_i in enumerate(orb_tup[:-1]):
            orbit_map_i = tuple(
                tuple(sorted(inds_i)) for inds_i in sc_orbit_maps[orb_id_i - 1]
            )
            for orb_id_j in orb_tup[i + 1 :]:
                orbit_map_j = tuple(
                    tuple(sorted(inds_j)) for inds_j in sc_orbit_maps[orb_id_j - 1]
                )
                assert set(orbit_map_i) == set(orbit_map_j)

    aliased_orbits_std = []
    for orb_i, orb_map_i in enumerate(sc_orbit_maps):
        orb_i_id = orb_i + 1
        aliased = False
        orbit_i_aliased = [orb_i_id]
        sorted_orb_map_i = {tuple(sorted(c_map)) for c_map in orb_map_i}

        for orb_j, orb_map_j in enumerate(sc_orbit_maps):
            if orb_i == orb_j:
                continue
            orb_j_id = orb_j + 1
            sorted_orb_map_j = {tuple(sorted(c_map)) for c_map in orb_map_j}

            if sorted_orb_map_i == sorted_orb_map_j:
                aliased = True
                orbit_i_aliased.append(orb_j_id)

        orbit_i_aliased = tuple(sorted(orbit_i_aliased))
        if aliased:
            aliased_orbits_std.append(orbit_i_aliased)

    aliased_orbits_std = sorted(list(set(aliased_orbits_std)), key=lambda x: x[0])
    assert aliased_orbits_std == aliased_orbs


<<<<<<< HEAD
def test_periodicity_and_symmetry(cluster_subspace, supercell_matrix):
    structure = gen_random_ordered_structure(cluster_subspace.structure, size=2)
=======
def test_periodicity_and_symmetry(cluster_subspace, supercell_matrix, rng):
    structure = gen_random_structure(cluster_subspace.structure, size=2, rng=rng)
>>>>>>> 68de31ce
    larger_structure = structure.copy()
    larger_structure.make_supercell(supercell_matrix)

    corr = cluster_subspace.corr_from_structure(structure)

    larger_scmatrix = supercell_matrix @ np.eye(3) * 2
    npt.assert_allclose(
        corr,
        cluster_subspace.corr_from_structure(
            larger_structure, scmatrix=larger_scmatrix
        ),
    )
    # Sometimes when supercell_matrix is very skewed, you should provide it.
    # Structure matcher is not good at finding very off-diagonal sc matrices.

    cm = OrderDisorderElementComparator()
    sm = StructureMatcher(allow_subset=True, comparator=cm, scale=True)

    def apply_operation(op, s):
        """Apply on fractional coordinates only."""
        return Structure(
            s.lattice, [st.species for st in s], op.operate_multi(s.frac_coords)
        )

    for symop in cluster_subspace.symops:
        # Be very careful with symop formats, whether they are fractional space
        # ops or not. By default, SpaceGroupAnalyzer gives fractional format,
        # while PointGroupAnalyzer gives cartesian format!
        prim = cluster_subspace.structure
        prim_op = apply_operation(symop, prim)
        # print("op:", symop)
        # print("prim:\n", prim)
        # print("prim_op:\n", prim_op)
        assert sm.fit(prim, prim_op)

        structure_op = apply_operation(symop, structure)
        npt.assert_allclose(corr, cluster_subspace.corr_from_structure(structure_op))


def test_equality(single_subspace, rng):
    subspace = single_subspace.copy()
    assert subspace == single_subspace
    subspace.change_site_bases("legendre")
    assert subspace == single_subspace
    subspace.remove_orbits(rng.choice(range(1, subspace.num_orbits), 2))
    assert subspace != single_subspace


def test_contains(single_subspace, rng):
    for orbit in single_subspace.orbits:
        assert orbit in single_subspace

    subspace = single_subspace.copy()
    orb_ids = rng.choice(range(1, subspace.num_orbits), 2)
    subspace.remove_orbits(orb_ids)
    for i, orbit in enumerate(single_subspace.orbits):
        if i + 1 in orb_ids:
            assert orbit not in subspace
        else:
            assert orbit in subspace


def test_msonable(cluster_subspace_ewald, rng):
    # force caching some orb indices for a few random structures
    _ = repr(cluster_subspace_ewald)  # can probably do better testing than this...
    _ = str(cluster_subspace_ewald)

    for _ in range(2):
        size = rng.integers(1, 4)
<<<<<<< HEAD
        s = gen_random_ordered_structure(cluster_subspace_ewald.structure, size=size)
=======
        s = gen_random_structure(cluster_subspace_ewald.structure, size=size, rng=rng)
>>>>>>> 68de31ce
        _ = cluster_subspace_ewald.corr_from_structure(s)

    assert_msonable(cluster_subspace_ewald)

    subspace = ClusterSubspace.from_dict(cluster_subspace_ewald.as_dict())
    for key in cluster_subspace_ewald._supercell_orb_inds.keys():
        for arr1, arr2 in zip(
            subspace._supercell_orb_inds[key],
            cluster_subspace_ewald._supercell_orb_inds[key],
        ):
            npt.assert_array_equal(arr1, arr2)

    assert len(cluster_subspace_ewald.external_terms) == len(subspace.external_terms)
    npt.assert_allclose(
        subspace.corr_from_structure(s), cluster_subspace_ewald.corr_from_structure(s)
    )


def test_potts_subspace(cluster_subspace, rng):
    potts_subspace = PottsSubspace.from_cutoffs(
        cluster_subspace.structure, cluster_subspace.cutoffs
    )
    assert len(potts_subspace.orbits) == len(cluster_subspace.orbits)

    # check sizes and bits included in each orbit
    for porbit, corbit in zip(potts_subspace.orbits, cluster_subspace.orbits):
        assert len(porbit.site_spaces) == len(corbit.site_spaces)
        assert len(porbit.site_bases) == len(corbit.site_bases)
        assert len(porbit.bit_combos) > len(corbit.bit_combos)

        for i, site_space in enumerate(porbit.site_spaces):
            bits_i = np.concatenate([b[:, i] for b in porbit.bit_combos])
            assert all(j in bits_i for j in site_space.codes)

    # check decorations
    for _ in range(10):
        i = rng.choice(range(1, potts_subspace.num_corr_functions))
        o_id = potts_subspace.function_orbit_ids[i]
        orbit = potts_subspace.orbits[o_id - 1]
        fdeco = potts_subspace.get_function_decoration(i)
        odeco = potts_subspace.get_orbit_decorations(o_id)
        assert fdeco == odeco[i - orbit.bit_id]
        assert all(  # all decorations include valid species
            deco[i] in species
            for deco in fdeco
            for i, species in enumerate(orbit.site_spaces)
        )

    # test removing last bit combo
    potts_subspace1 = PottsSubspace.from_cutoffs(
        cluster_subspace.structure, cluster_subspace.cutoffs, remove_last_cluster=True
    )
    for o1, o2 in zip(potts_subspace.orbits, potts_subspace1.orbits):
        assert len(o1) - 1 == len(o2)

    assert_msonable(potts_subspace)


def test_invert_mapping_table():
    forward = [[], [], [1], [1], [1], [2, 4], [3, 4], [2, 3], [5, 6, 7]]
    backward = [[], [2, 3, 4], [5, 7], [6, 7], [5, 6], [8], [8], [8], []]

    forward_invert = [sorted(sub) for sub in invert_mapping(forward)]
    backward_invert = [sorted(sub) for sub in invert_mapping(backward)]

    assert forward_invert == backward
    assert backward_invert == forward


def test_get_complete_mapping():
    forward = [[], [], [1], [1], [1], [2, 4], [3, 4], [2, 3], [5, 6, 7]]
    backward = [[], [2, 3, 4], [5, 7], [6, 7], [5, 6], [8], [8], [8], []]

    forward_full = [
        [],
        [],
        [1],
        [1],
        [1],
        [1, 2, 4],
        [1, 3, 4],
        [1, 2, 3],
        [1, 2, 3, 4, 5, 6, 7],
    ]
    backward_full = [
        [],
        [2, 3, 4, 5, 6, 7, 8],
        [5, 7, 8],
        [6, 7, 8],
        [5, 6, 8],
        [8],
        [8],
        [8],
        [],
    ]

    forward_comp = [sorted(sub) for sub in get_complete_mapping(forward)]
    backward_comp = [sorted(sub) for sub in get_complete_mapping(backward)]

    assert forward_comp == forward_full
    assert backward_comp == backward_full


# fixed tests for LiCaBr structure
def test_numbers_fixed(single_subspace):
    # Test the total generated orbits, orderings and clusters are
    # as expected.
    assert single_subspace.num_orbits == 27
    assert single_subspace.num_corr_functions == 124
    assert single_subspace.num_clusters == 377


def test_func_orbit_ids_fixed(single_subspace):
    assert len(single_subspace.function_orbit_ids) == 124
    assert len(set(single_subspace.function_orbit_ids)) == 27


def test_function_hierarchy_fixed(single_subspace):
    hierarchy = single_subspace.function_hierarchy()
    assert sorted(hierarchy[0]) == []
    assert sorted(hierarchy[-1]) == [17, 21]
    assert sorted(hierarchy[15]) == []
    assert sorted(hierarchy[35]) == [5, 7, 10]
    assert sorted(hierarchy[56]) == [7, 8, 16]
    assert sorted(hierarchy[75]) == [7, 14, 20]
    assert sorted(hierarchy[95]) == [13, 19, 21]
    assert sorted(hierarchy[115]) == [13, 19, 21]


def test_orbit_hierarchy_fixed(single_subspace):
    hierarchy = single_subspace.orbit_hierarchy()
    assert sorted(hierarchy[0]) == []  # empty
    assert sorted(hierarchy[1]) == []  # point
    assert sorted(hierarchy[3]) == [1, 2]  # distinct site pair
    assert sorted(hierarchy[4]) == [1]  # same site pair
    assert sorted(hierarchy[15]) == [3, 6]  # triplet
    assert sorted(hierarchy[-1]) == [6, 7]


def test_corr_from_structure(single_subspace, rng):
    structure = Structure(
        single_subspace.structure.lattice,
        [
            "Li+",
        ]
        * 2
        + ["Ca+"]
        + ["Br-"],
        single_subspace.structure.frac_coords,
    )
    corr = single_subspace.corr_from_structure(structure)
    assert len(corr) == single_subspace.num_corr_functions + len(
        single_subspace.external_terms
    )
    assert corr[0] == 1

    cs = ClusterSubspace.from_cutoffs(
        single_subspace.structure, {2: 5}, basis="indicator"
    )

    # make an ordered supercell_structure
    s = single_subspace.structure.copy()
    s.make_supercell([2, 1, 1])
    species = ("Li+", "Ca+", "Li+", "Ca+", "Br-", "Br-")
    coords = (
        (0.125, 0.25, 0.25),
        (0.625, 0.25, 0.25),
        (0.375, 0.75, 0.75),
        (0.25, 0.5, 0.5),
        (0, 0, 0),
        (0.5, 0, 0),
    )
    s = Structure(s.lattice, species, coords)
    assert len(cs.corr_from_structure(s)) == 22

    expected = [
        1,
        0.5,
        0.25,
        0,
        0.5,
        0,
        0.375,
        0,
        0.0625,
        0.25,
        0.125,
        0,
        0.25,
        0.125,
        0.125,
        0,
        0,
        0.25,
        0,
        0.125,
        0,
        0.1875,
    ]
    npt.assert_allclose(cs.corr_from_structure(s), expected)

    # Test occu_from_structure
    occu = [
        Vacancy(),
        Species("Li", 1),
        Species("Ca", 1),
        Species("Li", 1),
        Vacancy(),
        Species("Ca", 1),
        Species("Br", -1),
        Species("Br", -1),
    ]
    assert all(s1 == s2 for s1, s2 in zip(occu, cs.occupancy_from_structure(s)))

    # shuffle sites and check correlation still works
    for _ in range(10):
        rng.shuffle(s)
        npt.assert_allclose(cs.corr_from_structure(s), expected)


def test_periodicity(single_subspace):
    # Check to see if a supercell of a smaller structure gives the same corr
    m = np.array([[2, 0, 0], [0, 2, 0], [0, 1, 1]])
    supercell = single_subspace.structure.copy()
    supercell.make_supercell(m)
    s = Structure(
        supercell.lattice,
        ["Ca+", "Li+", "Li+", "Br-", "Br-", "Br-", "Br-"],
        [
            [0.125, 1, 0.25],
            [0.125, 0.5, 0.25],
            [0.375, 0.5, 0.75],
            [0, 0, 0],
            [0, 0.5, 1],
            [0.5, 1, 0],
            [0.5, 0.5, 0],
        ],
    )
    a = single_subspace.corr_from_structure(s)
    s.make_supercell([2, 1, 1])
    b = single_subspace.corr_from_structure(s)
    npt.assert_allclose(a, b)


def test_site_basis_rotation(cluster_subspace, rng):
    cs = cluster_subspace.copy()
    if not cs.basis_orthogonal:
        with pytest.raises(RuntimeError):
            cs.rotate_site_basis(1, np.pi / 4)
        cs.change_site_bases("sinusoid", orthonormal=True)

    with pytest.raises(ValueError):
        cs.rotate_site_basis(len(cs.orbits_by_size[1]) + 2, np.pi)

    cs1 = cs.copy()
    print(cs.site_rotation_matrix)
    cs1.rotate_site_basis(1, np.pi / 4)
    print(cs1.site_rotation_matrix)
    for i in range(5):
        structure = gen_random_structure(cs.structure, rng=rng)
        for j in range(5):
            coefs1 = 10 * np.random.random(len(cs))
            coefs = coefs1.copy()
            coefs = cs1.site_rotation_matrix.T @ coefs
            eci = coefs / cs.function_ordering_multiplicities
            eci1 = coefs1 / cs1.function_ordering_multiplicities
            norms = np.array(
                [
                    np.sum(
                        cs.function_ordering_multiplicities[
                            np.array(cs.function_orbit_ids) == i
                        ]
                        * eci[np.array(cs.function_orbit_ids) == i] ** 2
                    )
                    for i in range(len(cs.orbits) + 1)
                ]
            )
            norms1 = np.array(
                [
                    np.sum(
                        cs1.function_ordering_multiplicities[
                            np.array(cs.function_orbit_ids) == i
                        ]
                        * eci1[np.array(cs1.function_orbit_ids) == i] ** 2
                    )
                    for i in range(len(cs.orbits) + 1)
                ]
            )
            # test ECI invariance
            assert np.allclose(norms, norms1)
            # test correlation vector invariance
            assert np.allclose(
                cs1.site_rotation_matrix @ cs.corr_from_structure(structure),
                cs1.corr_from_structure(structure),
            )
            # test values are the same
            assert np.isclose(
                np.dot(cs.corr_from_structure(structure), coefs),
                np.dot(cs1.corr_from_structure(structure), coefs1),
            )
            # test rotation matrix is invertible and abs(det) = 1
            # binary site rotations may lead to det = -1 ?
            assert np.isclose(abs(np.linalg.det(cs1.site_rotation_matrix)), 1)


def _encode_occu(occu, bits):
    return np.array([bit.index(sp) for sp, bit in zip(occu, bits)])


def test_vs_CASM_pairs(single_structure):
    species = [{"Li+": 0.1}] * 3 + ["Br-"]
    coords = ((0.25, 0.25, 0.25), (0.75, 0.75, 0.75), (0.5, 0.5, 0.5), (0, 0, 0))
    structure = Structure(single_structure.lattice, species, coords)
    cs = ClusterSubspace.from_cutoffs(structure, {2: 6}, basis="indicator")

    spaces = get_allowed_species(structure)
    m = [[1, 0, 0], [0, 1, 0], [0, 0, 1]]
    orbit_list = [
        (
            orbit.bit_id,
            orbit.flat_tensor_indices,
            orbit.flat_correlation_tensors,
            cluster_indices,
        )
        for orbit, cluster_indices in zip(cs.orbits, cs.supercell_orbit_mappings(m))
    ]

    # last two clusters are switched from CASM output (occupancy basis)
    # all_li (ignore casm point term)
    occu = _encode_occu([Species("Li", 1), Species("Li", 1), Species("Li", 1)], spaces)
    corr = corr_from_occupancy(occu, cs.num_corr_functions, orbit_list)
    npt.assert_allclose(corr, np.array([1] * 12))

    # all_vacancy
    occu = _encode_occu([Vacancy(), Vacancy(), Vacancy()], spaces)
    corr = corr_from_occupancy(occu, cs.num_corr_functions, orbit_list)
    npt.assert_allclose(corr, np.array([1] + [0] * 11))
    # octahedral
    occu = _encode_occu([Vacancy(), Vacancy(), Species("Li", 1)], spaces)
    corr = corr_from_occupancy(occu, cs.num_corr_functions, orbit_list)
    npt.assert_allclose(corr, [1, 0, 1, 0, 0, 0, 1, 0, 0, 0, 0, 1])
    # tetrahedral
    occu = _encode_occu([Species("Li", 1), Species("Li", 1), Vacancy()], spaces)
    corr = corr_from_occupancy(occu, cs.num_corr_functions, orbit_list)
    npt.assert_allclose(corr, [1, 1, 0, 0, 1, 1, 0, 0, 1, 1, 1, 0])
    # mixed
    occu = _encode_occu([Species("Li", 1), Vacancy(), Species("Li", 1)], spaces)
    corr = corr_from_occupancy(occu, cs.num_corr_functions, orbit_list)
    npt.assert_allclose(corr, [1, 0.5, 1, 0.5, 0, 0.5, 1, 0.5, 0, 0, 0.5, 1])
    # single_tet
    occu = _encode_occu([Species("Li", 1), Vacancy(), Vacancy()], spaces)
    corr = corr_from_occupancy(occu, cs.num_corr_functions, orbit_list)
    npt.assert_allclose(corr, [1, 0.5, 0, 0, 0, 0.5, 0, 0, 0, 0, 0.5, 0])


def test_vs_CASM_triplets(single_structure):
    """
    Test vs casm generated correlation with occupancy basis.
    """
    species = [{"Li+": 0.1}] * 3 + ["Br-"]
    coords = ((0.25, 0.25, 0.25), (0.75, 0.75, 0.75), (0.5, 0.5, 0.5), (0, 0, 0))
    structure = Structure(single_structure.lattice, species, coords)
    cs = ClusterSubspace.from_cutoffs(structure, {2: 6, 3: 4.5}, basis="indicator")
    spaces = get_allowed_species(structure)
    m = [[1, 0, 0], [0, 1, 0], [0, 0, 1]]

    orbit_list = [
        (
            orbit.bit_id,
            orbit.flat_tensor_indices,
            orbit.flat_correlation_tensors,
            cluster_indices,
        )
        for orbit, cluster_indices in zip(cs.orbits, cs.supercell_orbit_mappings(m))
    ]
    # last two pair terms are switched from CASM output (occupancy basis)
    # all_vacancy (ignore casm point term)
    occu = _encode_occu([Vacancy(), Vacancy(), Vacancy()], spaces)
    corr = corr_from_occupancy(occu, cs.num_corr_functions, orbit_list)
    npt.assert_allclose(corr, np.array([1] + [0] * 18))
    # all Li
    occu = _encode_occu([Species("Li", 1), Species("Li", 1), Species("Li", 1)], spaces)
    corr = corr_from_occupancy(occu, cs.num_corr_functions, orbit_list)
    npt.assert_allclose(corr, np.array([1] * 19))
    # octahedral
    occu = _encode_occu([Vacancy(), Vacancy(), Species("Li", 1)], spaces)
    corr = corr_from_occupancy(occu, cs.num_corr_functions, orbit_list)
    npt.assert_allclose(corr, [1, 0, 1, 0, 0, 0, 1, 0, 0, 0, 0, 1, 0, 0, 0, 0, 0, 0, 1])

    # tetrahedral
    occu = _encode_occu([Species("Li", 1), Species("Li", 1), Vacancy()], spaces)
    corr = corr_from_occupancy(occu, cs.num_corr_functions, orbit_list)
    npt.assert_allclose(corr, [1, 1, 0, 0, 1, 1, 0, 0, 1, 1, 1, 0, 0, 1, 0, 0, 1, 1, 0])
    # mixed
    occu = _encode_occu([Species("Li", 1), Vacancy(), Species("Li", 1)], spaces)
    corr = corr_from_occupancy(occu, cs.num_corr_functions, orbit_list)
    npt.assert_allclose(
        corr,
        [1, 0.5, 1, 0.5, 0, 0.5, 1, 0.5, 0, 0, 0.5, 1, 0, 0, 0.5, 0.5, 0.5, 0.5, 1],
    )
    # single_tet
    occu = _encode_occu([Species("Li", 1), Vacancy(), Vacancy()], spaces)
    corr = corr_from_occupancy(occu, cs.num_corr_functions, orbit_list)
    npt.assert_allclose(
        corr, [1, 0.5, 0, 0, 0, 0.5, 0, 0, 0, 0, 0.5, 0, 0, 0, 0, 0, 0.5, 0.5, 0]
    )


def test_vs_CASM_multicomp(single_structure):
    cs = ClusterSubspace.from_cutoffs(single_structure, {2: 5}, basis="indicator")
    m = [[1, 0, 0], [0, 1, 0], [0, 0, 1]]
    spaces = get_allowed_species(single_structure)
    orbit_list = [
        (
            orbit.bit_id,
            orbit.flat_tensor_indices,
            orbit.flat_correlation_tensors,
            cluster_indices,
        )
        for orbit, cluster_indices in zip(cs.orbits, cs.supercell_orbit_mappings(m))
    ]
    # mixed
    occu = _encode_occu([Vacancy(), Species("Li", 1), Species("Li", 1)], spaces)
    corr = corr_from_occupancy(occu, cs.num_corr_functions, orbit_list)
    npt.assert_allclose(
        corr, [1, 0.5, 0, 1, 0, 0.5, 0, 0, 0, 0, 0, 0, 0.5, 0, 0, 1, 0, 0, 0.5, 0, 0, 0]
    )

    # Li-tet Ca-oct
    occu = _encode_occu([Vacancy(), Species("Li", 1), Species("Ca", 1)], spaces)
    corr = corr_from_occupancy(occu, cs.num_corr_functions, orbit_list)
    npt.assert_allclose(
        corr, [1, 0.5, 0, 0, 1, 0, 0.5, 0, 0, 0, 0, 0, 0.5, 0, 0, 0, 0, 1, 0, 0.5, 0, 0]
    )<|MERGE_RESOLUTION|>--- conflicted
+++ resolved
@@ -125,11 +125,7 @@
         assert subspace.basis_orthogonal
         assert subspace.basis_orthonormal
 
-<<<<<<< HEAD
-    structure = gen_random_ordered_structure(subspace.structure)
-=======
-    structure = gen_random_structure(subspace.structure, rng=rng)
->>>>>>> 68de31ce
+    structure = gen_random_ordered_structure(subspace.structure, rng=rng)
     if cluster_subspace.basis_type == subspace.basis_type and not orthonormal:
         npt.assert_array_almost_equal(
             subspace.corr_from_structure(structure),
@@ -172,11 +168,9 @@
 def test_refine_structure(cluster_subspace, rng):
     supercell = cluster_subspace.structure.copy()
     supercell.make_supercell(3)
-<<<<<<< HEAD
-    structure = gen_random_ordered_structure(cluster_subspace.structure, size=3)
-=======
-    structure = gen_random_structure(cluster_subspace.structure, size=3, rng=rng)
->>>>>>> 68de31ce
+    structure = gen_random_ordered_structure(
+        cluster_subspace.structure, size=3, rng=rng
+    )
     structure.apply_strain(rng.uniform(-0.01, 0.01, size=3))
     refined_structure = cluster_subspace.refine_structure(structure)
 
@@ -214,11 +208,7 @@
         for i in range(len(cluster_subspace))
         if cluster_subspace.function_orbit_ids[i] not in ids_to_remove
     ]
-<<<<<<< HEAD
-    structure = gen_random_ordered_structure(subspace.structure, size=2)
-=======
-    structure = gen_random_structure(subspace.structure, size=2, rng=rng)
->>>>>>> 68de31ce
+    structure = gen_random_ordered_structure(subspace.structure, size=2, rng=rng)
     npt.assert_allclose(
         cluster_subspace.corr_from_structure(structure)[corr_inds],
         subspace.corr_from_structure(structure),
@@ -250,11 +240,7 @@
     )
 
     corr_inds = [i for i in range(len(cluster_subspace)) if i not in ids_to_remove]
-<<<<<<< HEAD
-    structure = gen_random_ordered_structure(subspace.structure, size=2)
-=======
-    structure = gen_random_structure(subspace.structure, size=2, rng=rng)
->>>>>>> 68de31ce
+    structure = gen_random_ordered_structure(subspace.structure, size=2, rng=rng)
     npt.assert_allclose(
         cluster_subspace.corr_from_structure(structure)[corr_inds],
         subspace.corr_from_structure(structure),
@@ -302,11 +288,9 @@
     # Test that symmetrically equivalent matrices really produce the
     # same correlation vector for the same occupancy.
     structures = [
-<<<<<<< HEAD
-        gen_random_ordered_structure(cluster_subspace.structure, size=supercell_matrix)
-=======
-        gen_random_structure(cluster_subspace.structure, size=supercell_matrix, rng=rng)
->>>>>>> 68de31ce
+        gen_random_ordered_structure(
+            cluster_subspace.structure, size=supercell_matrix, rng=rng
+        )
         for _ in range(10)
     ]
     matrix2 = np.array([[0, 1, 0], [0, 0, 1], [1, 0, 0]]) @ np.array(
@@ -442,13 +426,10 @@
     assert aliased_orbits_std == aliased_orbs
 
 
-<<<<<<< HEAD
-def test_periodicity_and_symmetry(cluster_subspace, supercell_matrix):
-    structure = gen_random_ordered_structure(cluster_subspace.structure, size=2)
-=======
 def test_periodicity_and_symmetry(cluster_subspace, supercell_matrix, rng):
-    structure = gen_random_structure(cluster_subspace.structure, size=2, rng=rng)
->>>>>>> 68de31ce
+    structure = gen_random_ordered_structure(
+        cluster_subspace.structure, size=2, rng=rng
+    )
     larger_structure = structure.copy()
     larger_structure.make_supercell(supercell_matrix)
 
@@ -518,11 +499,9 @@
 
     for _ in range(2):
         size = rng.integers(1, 4)
-<<<<<<< HEAD
-        s = gen_random_ordered_structure(cluster_subspace_ewald.structure, size=size)
-=======
-        s = gen_random_structure(cluster_subspace_ewald.structure, size=size, rng=rng)
->>>>>>> 68de31ce
+        s = gen_random_ordered_structure(
+            cluster_subspace_ewald.structure, size=size, rng=rng
+        )
         _ = cluster_subspace_ewald.corr_from_structure(s)
 
     assert_msonable(cluster_subspace_ewald)
@@ -782,7 +761,7 @@
     cs1.rotate_site_basis(1, np.pi / 4)
     print(cs1.site_rotation_matrix)
     for i in range(5):
-        structure = gen_random_structure(cs.structure, rng=rng)
+        structure = gen_random_ordered_structure(cs.structure, rng=rng)
         for j in range(5):
             coefs1 = 10 * np.random.random(len(cs))
             coefs = coefs1.copy()
