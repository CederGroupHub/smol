from copy import deepcopy
from functools import reduce
from itertools import product
from random import choices

import numpy as np
import numpy.testing as npt
import pytest
from pymatgen.core import Composition
from pymatgen.symmetry.analyzer import SpacegroupAnalyzer

from smol.cofe.space import Cluster, Orbit
from smol.cofe.space.basis import basis_factory
from smol.cofe.space.domain import SiteSpace, get_site_spaces
from tests.utils import assert_msonable


@pytest.fixture(params=[(1, 2), (2, 8)])
def orbit(expansion_structure, rng, request):
    num_sites = rng.integers(*request.param)
    site_inds = choices(range(len(expansion_structure)), k=num_sites)
    coords = [expansion_structure.frac_coords[i] for i in site_inds]
    # add random integer multiples
    n = 0
    while n < request.param[0]:
        for coord in coords:
            coord += rng.integers(-4, 5)
        frac_coords, inds = np.unique(coords, axis=0, return_index=True)
        n = len(frac_coords)

    sg_analyzer = SpacegroupAnalyzer(expansion_structure)
    spaces = get_site_spaces([expansion_structure[i] for i in site_inds])
    spaces = [spaces[i] for i in inds]
    bases = [basis_factory("indicator", bit) for bit in spaces]
    orbit = Orbit(
        frac_coords,
        expansion_structure.lattice,
        [np.arange(len(space) - 1) for space in spaces],
        bases,
        sg_analyzer.get_symmetry_operations(),
    )
    orbit.assign_ids(1, 1, 1)
    return orbit


def test_constructor(expansion_structure):
    num_sites = len(expansion_structure) + 2
    site_inds = choices(range(len(expansion_structure)), k=num_sites)
    coords = [expansion_structure.frac_coords[i] for i in site_inds]
    sg_analyzer = SpacegroupAnalyzer(expansion_structure)
    spaces = get_site_spaces([expansion_structure[i] for i in site_inds])
    bases = [basis_factory("indicator", bit) for bit in spaces]
    with pytest.raises(AttributeError):
        Orbit(
            coords,
            expansion_structure.lattice,
            [np.arange(len(space) - 1) for space in spaces[:-1]],
            bases,
            sg_analyzer.get_symmetry_operations(),
        )
    with pytest.raises(AttributeError):
        Orbit(
            coords,
            expansion_structure.lattice,
            [np.arange(len(space) - 1) for space in spaces[:-1]],
            bases[:-1],
            sg_analyzer.get_symmetry_operations(),
        )


def test_cluster(orbit):
    base_cluster = Cluster(
        orbit.site_spaces, orbit.base_cluster.frac_coords, orbit.base_cluster.lattice
    )
    assert orbit.base_cluster == base_cluster
    assert base_cluster in orbit.clusters
    for cluster in orbit.clusters[1:]:
        assert base_cluster != cluster


def test_cluster_symops(orbit):
    assert orbit.multiplicity * len(orbit.cluster_symops) == len(orbit.structure_symops)

    for symop in orbit.cluster_symops:
        cluster = Cluster(
            orbit.site_spaces,
            symop.operate_multi(orbit.base_cluster.frac_coords),
            orbit.base_cluster.lattice,
        )
        assert cluster == orbit.base_cluster


def test_cluster_permutations(orbit):
    for permutation in orbit.cluster_permutations:
        cluster = Cluster(
            orbit.site_spaces,
            orbit.base_cluster.frac_coords[permutation],
            orbit.base_cluster.lattice,
        )
        assert cluster == orbit.base_cluster


def test_equality(orbit, rng):
    for _ in range(3):
        frac_coords = orbit.base_cluster.frac_coords.copy()
        other_coords = frac_coords.copy()
        other_coords[0] += rng.random()
        frac_coords += rng.integers(-4, 4)
        orbit1 = Orbit(
            frac_coords,
            orbit.base_cluster.lattice,
            [np.arange(len(space) - 1) for space in orbit.site_spaces],
            orbit.site_bases,
            orbit.structure_symops,
        )
        orbit2 = Orbit(
            other_coords,
            orbit.base_cluster.lattice,
            [np.arange(len(space) - 1) for space in orbit.site_spaces],
            orbit.site_bases,
            orbit.structure_symops,
        )

        assert orbit1 == orbit
        assert orbit2 != orbit
        if len(frac_coords) > 1:
            orbit3 = Orbit(
                frac_coords[:-1],
                orbit.base_cluster.lattice,
                [np.arange(len(space) - 1) for space in orbit.site_spaces[:-1]],
                orbit.site_bases[:-1],
                orbit.structure_symops,
            )
            assert orbit3 != orbit


<<<<<<< HEAD
def test_contains(orbit):
    for cluster in orbit.clusters:
        assert cluster in orbit
    rng = np.random.default_rng()
    new_coords = orbit.base_cluster.frac_coords.copy()
    new_coords += 2 * rng.random(new_coords.shape) - 1
    cluster = Cluster(orbit.site_spaces, new_coords, orbit.base_cluster.lattice)
=======
def test_contains(orbit, rng):
    for cluster in orbit.clusters:
        assert cluster in orbit

    new_coords = orbit.base_cluster.sites.copy()
    new_coords += 2 * rng.random(new_coords.shape) - 1
    cluster = Cluster(new_coords, orbit.base_cluster.lattice)
>>>>>>> c9506ba2
    assert cluster not in orbit


def test_bit_combos(orbit):
    if len(orbit.base_cluster) == 1:
        assert len(orbit.site_spaces) == 1
        nspecies = len(orbit.site_spaces[0])
        assert len(orbit.bit_combos) == nspecies - 1
        for i in range(nspecies - 1):
            assert orbit.bit_combos[i][0] == i
    else:
        nfunctions = reduce(
            lambda x, y: x * (y - 1), [len(space) for space in orbit.site_spaces], 1
        )
        if len(orbit.cluster_permutations) > 1:
            assert len(orbit) <= nfunctions
        else:
            assert len(orbit) == nfunctions

        assert all(
            combo[i] in np.arange(len(orbit.site_spaces[i]))
            for bit_combo in orbit.bit_combos
            for combo in bit_combo
            for i in range(len(orbit.base_cluster))
        )


def test_remove_bit_combos(orbit):
    nbits = len(orbit)
    with pytest.raises(ValueError):
        orbit.remove_bit_combos_by_inds([nbits + 1])

    if nbits > 1:
        bit_combo = orbit.bit_combos[0]
        orbit.remove_bit_combos_by_inds([0])
        assert not any(
            any(np.array_equal(bit_combo, b) for b in b_c) for b_c in orbit.bit_combos
        )
        assert len(orbit) == nbits - 1
        nbits -= 1

    # remove all bit combos
    with pytest.raises(RuntimeError):
        orbit.remove_bit_combos_by_inds(range(nbits))


def test_is_sub_orbit(expansion_structure, rng):
    num_sites = rng.integers(6, 10)
    site_inds = choices(range(len(expansion_structure)), k=num_sites)
    frac_coords = [expansion_structure.frac_coords[i] for i in site_inds]
    # add random integer multiples
    for coord in frac_coords:
        coord += rng.integers(-4, 5)
    frac_coords, inds = np.unique(frac_coords, axis=0, return_index=True)

    sg_analyzer = SpacegroupAnalyzer(expansion_structure)
    spaces = get_site_spaces([expansion_structure[i] for i in site_inds])
    spaces = [spaces[i] for i in inds]
    bases = [basis_factory("indicator", bit) for bit in spaces]
    orbit = Orbit(
        frac_coords[:-1],
        expansion_structure.lattice,
        [np.arange(len(space) - 1) for space in spaces[:-1]],
        bases[:-1],
        sg_analyzer.get_symmetry_operations(),
    )
    # with itself
    assert not orbit.is_sub_orbit(orbit)

    for _ in range(3):
        new_frac_coords = frac_coords.copy()
        new_frac_coords += rng.integers(-4, 5)

        # same orbit but shifted sites
        orbit1 = Orbit(
            new_frac_coords[:-1],
            orbit.base_cluster.lattice,
            [np.arange(len(space) - 1) for space in spaces[:-1]],
            bases[:-1],
            sg_analyzer.get_symmetry_operations(),
        )
        assert not orbit.is_sub_orbit(orbit1)

        if len(set(spaces)) > len(set(orbit.site_spaces)):
            # singles site orbit with site not in original
            orbit1 = Orbit(
                [new_frac_coords[-1]],
                orbit.base_cluster.lattice,
                [np.arange(len(spaces[-1]))],
                [bases[-1]],
                sg_analyzer.get_symmetry_operations(),
            )
            assert not orbit.is_sub_orbit(orbit1)

        # pair orbit with site not in original
        orbit1 = Orbit(
            [new_frac_coords[0], new_frac_coords[-1]],
            orbit.base_cluster.lattice,
            [np.arange(len(spaces[i])) for i in [0, -1]],
            [bases[0], bases[-1]],
            sg_analyzer.get_symmetry_operations(),
        )
        assert not orbit.is_sub_orbit(orbit1)

        # point suborbit
        i = rng.choice(range(len(orbit.base_cluster.frac_coords)))
        orbit1 = Orbit(
            [new_frac_coords[i]],
            orbit.base_cluster.lattice,
            [np.arange(len(spaces[i]))],
            [bases[i]],
            orbit.structure_symops,
        )
        assert orbit.is_sub_orbit(orbit1)

        # larger suborbit
        orbit1 = Orbit(
            new_frac_coords[:-2],
            orbit.base_cluster.lattice,
            [np.arange(len(space) - 1) for space in spaces[:-2]],
            bases[:-2],
            sg_analyzer.get_symmetry_operations(),
        )
        assert orbit.is_sub_orbit(orbit1)

        # shifted site
        new_frac_coords[i] += rng.random()
        orbit1 = Orbit(
            [new_frac_coords[i]],
            orbit.base_cluster.lattice,
            [np.arange(len(spaces[i]))],
            [bases[i]],
            orbit.structure_symops,
        )
        assert not orbit.is_sub_orbit(orbit1)


<<<<<<< HEAD
def test_sub_orbit_mappings(orbit):
    frac_coords = orbit.base_cluster.frac_coords.copy()
    rng = np.random.default_rng()
=======
def test_sub_orbit_mappings(orbit, rng):
    frac_coords = orbit.base_cluster.sites.copy()

>>>>>>> c9506ba2
    frac_coords[0] += rng.random()
    orbit1 = Orbit(
        frac_coords,
        orbit.base_cluster.lattice,
        [np.arange(len(sp)) for sp in orbit.site_spaces],
        orbit.site_bases,
        orbit.structure_symops,
    )
    assert len(orbit.sub_orbit_mappings(orbit1)) == 0

    nsites = len(orbit.base_cluster.frac_coords)
    # choose all but one for orbits with 2 or more sites
    size = nsites if nsites == 1 else nsites - 1
    for _ in range(3):
        inds = rng.choice(range(nsites), size=size, replace=False)
        orbit1 = Orbit(
            orbit.base_cluster.frac_coords[inds],
            orbit.base_cluster.lattice,
            [np.arange(len(orbit.site_spaces[i])) for i in inds],
            [orbit.site_bases[i] for i in inds],
            orbit.structure_symops,
        )
        mappings = orbit.sub_orbit_mappings(orbit1)
        cluster = Cluster(
            orbit.site_spaces,
            orbit.base_cluster.frac_coords[mappings][0],
            orbit.base_cluster.lattice,
        )
        assert cluster in orbit1.clusters

    for i in range(nsites):
        orbit1 = Orbit(
            [orbit.base_cluster.frac_coords[i]],
            orbit.base_cluster.lattice,
            [np.arange(len(orbit.site_spaces[i]))],
            [orbit.site_bases[i]],
            orbit.structure_symops,
        )
        mappings = orbit.sub_orbit_mappings(orbit1)
        cluster = Cluster(
            orbit.site_spaces,
            orbit.base_cluster.frac_coords[mappings][0],
            orbit.base_cluster.lattice,
        )
        assert cluster in orbit1.clusters


def test_basis_orthonormal(orbit):
    assert not orbit.basis_orthogonal
    assert not orbit.basis_orthonormal
    bases = deepcopy(orbit.site_bases)
    for b in bases:
        b.orthonormalize()
        assert b.is_orthonormal
    orbit1 = Orbit(
        orbit.base_cluster.frac_coords,
        orbit.base_cluster.lattice,
        orbit.bits,
        bases,
        orbit.structure_symops,
    )
    assert orbit1.basis_orthogonal
    assert orbit1.basis_orthonormal


def _test_basis_arrs(bases, orbit):
    for occu in product(*[range(arr.shape[1]) for arr in orbit.basis_arrays]):
        for bit_combo in orbit.bit_combos:
            for combo in bit_combo:
                value1 = np.prod(
                    [
                        bases[i].function_array[b, s]
                        for i, (b, s) in enumerate(zip(combo, occu))
                    ]
                )
                value2 = np.prod(
                    [
                        orbit.basis_arrays[i][b, s]
                        for i, (b, s) in enumerate(zip(combo, occu))
                    ]
                )
            assert value1 == value2


def test_basis_array(orbit):
    bases = [
        basis_factory(basis.flavor, basis.site_space) for basis in orbit.site_bases
    ]
    _test_basis_arrs(bases, orbit)


def test_transform_basis(orbit, basis_name):
    orbit.transform_site_bases(basis_name)
    bases = [
        basis_factory(basis.flavor, basis.site_space) for basis in orbit.site_bases
    ]
    _test_basis_arrs(bases, orbit)

    orbit.transform_site_bases(basis_name, orthonormal=True)
    bases = [
        basis_factory(basis.flavor, basis.site_space) for basis in orbit.site_bases
    ]
    for b in bases:
        b.orthonormalize()
    assert orbit.basis_orthonormal
    _test_basis_arrs(bases, orbit)


def test_msonable(orbit, rng):
    _ = repr(orbit), str(orbit)
    assert_msonable(orbit)
    orbit1 = Orbit.from_dict(orbit.as_dict())

    # test remove bit combos are properly reconstructed
    if len(orbit.bit_combos) - 1 > 0:
        orbit1.remove_bit_combos_by_inds(
            rng.integers(len(orbit1.bit_combos), size=len(orbit.bit_combos) - 1)
        )
        orbit2 = Orbit.from_dict(orbit1.as_dict())
        assert all(
            all(np.array_equal(b1, b2) for b1, b2 in zip(c1, c2))
            for c1, c2 in zip(orbit1.bit_combos, orbit2.bit_combos)
        )


# hard-coded specific tests for LiCaBr
@pytest.fixture(scope="module")
def licabr_orbit(single_structure):
    sf = SpacegroupAnalyzer(single_structure)
    symops = sf.get_symmetry_operations()
    spaces = [
        SiteSpace(Composition({"Li": 1.0 / 3.0, "Ca": 1.0 / 3.0})),
        SiteSpace(Composition({"Li": 1.0 / 3.0, "Ca": 1.0 / 3.0})),
        SiteSpace(Composition({"Li": 1.0 / 3.0, "Ca": 1.0 / 3.0})),
    ]
    bases = [basis_factory("indicator", bit) for bit in spaces]
    orbit = Orbit(
        single_structure.frac_coords[:3],
        single_structure.lattice,
        [[0, 1], [0, 1], [0, 1]],
        bases,
        symops,
    )
    orbit.assign_ids(1, 1, 1)
    return orbit


def test_fixed_values(licabr_orbit):
    assert licabr_orbit.multiplicity == 4
    assert len(licabr_orbit.cluster_symops) == 12


def test_equal_fixed(licabr_orbit):
    orbit1 = Orbit(
        licabr_orbit.base_cluster.frac_coords[:3],
        licabr_orbit.base_cluster.lattice,
        [[0, 1], [0, 1], [0, 1]],
        licabr_orbit.site_bases,
        licabr_orbit.structure_symops,
    )
    orbit2 = Orbit(
        licabr_orbit.base_cluster.frac_coords[:2],
        licabr_orbit.base_cluster.lattice,
        [[0, 1], [0, 1]],
        licabr_orbit.site_bases[:2],
        licabr_orbit.structure_symops,
    )
    assert orbit1 == licabr_orbit
    assert orbit2 != licabr_orbit


def test_bit_combos_fixed(licabr_orbit):
    # orbit with 3 sites and two symmetrically equivalent sites
    assert len(licabr_orbit) == 6

    orbit1 = Orbit(
        licabr_orbit.base_cluster.frac_coords[1:3],
        licabr_orbit.base_cluster.lattice,
        [[0, 1], [0, 1]],
        licabr_orbit.site_bases[:2],
        licabr_orbit.structure_symops,
    )
    # orbit with only two symmetrically distinct sites
    assert len(orbit1) == 4


def test_suborbits_fixed(licabr_orbit):
    # same orbit
    orbit = Orbit(
        licabr_orbit.base_cluster.frac_coords[:3],
        licabr_orbit.base_cluster.lattice,
        [[0, 1], [0, 1], [0, 1]],
        licabr_orbit.site_bases,
        licabr_orbit.structure_symops,
    )
    assert not licabr_orbit.is_sub_orbit(orbit)
    # point orbits with site in original
    orbit = Orbit(
        [licabr_orbit.base_cluster.frac_coords[0]],
        licabr_orbit.base_cluster.lattice,
        [[0, 1]],
        [licabr_orbit.site_bases[0]],
        licabr_orbit.structure_symops,
    )
    assert licabr_orbit.is_sub_orbit(orbit)
    orbit = Orbit(
        [licabr_orbit.base_cluster.frac_coords[1]],
        licabr_orbit.base_cluster.lattice,
        [[0, 1]],
        [licabr_orbit.site_bases[1]],
        licabr_orbit.structure_symops,
    )
    assert licabr_orbit.is_sub_orbit(orbit)
    # pair suborbit
    orbit = Orbit(
        licabr_orbit.base_cluster.frac_coords[:2],
        licabr_orbit.base_cluster.lattice,
        [[0, 1], [0, 1]],
        licabr_orbit.site_bases[:2],
        licabr_orbit.structure_symops,
    )
    assert licabr_orbit.is_sub_orbit(orbit)
    # point not in original
    orbit = Orbit(
        [[0, 0, 0]],
        licabr_orbit.base_cluster.lattice,
        [[0, 1]],
        [licabr_orbit.site_bases[0]],
        licabr_orbit.structure_symops,
    )
    assert not licabr_orbit.is_sub_orbit(orbit)
    # pair orbit with site not in original
    orbit = Orbit(
        [licabr_orbit.base_cluster.frac_coords[0], [0, 0, 0]],
        licabr_orbit.base_cluster.lattice,
        [[0, 1], [0, 1]],
        licabr_orbit.site_bases[:2],
        licabr_orbit.structure_symops,
    )
    assert not licabr_orbit.is_sub_orbit(orbit)


def test_suborbit_mappings_fixed(licabr_orbit):
    orbit = Orbit(
        np.vstack([licabr_orbit.base_cluster.frac_coords[1:], [0, 0, 0]]),
        licabr_orbit.base_cluster.lattice,
        [[0, 1], [0, 1], [0, 1]],
        licabr_orbit.site_bases,
        licabr_orbit.structure_symops,
    )
    # zero mappings since not suborbit
    assert len(licabr_orbit.sub_orbit_mappings(orbit)) == 0

    orbit = Orbit(
        licabr_orbit.base_cluster.frac_coords[:2],
        licabr_orbit.base_cluster.lattice,
        [[0, 1], [0, 1]],
        licabr_orbit.site_bases[:2],
        licabr_orbit.structure_symops,
    )
    npt.assert_array_equal(licabr_orbit.sub_orbit_mappings(orbit), [[0, 1]])

    orbit = Orbit(
        [licabr_orbit.base_cluster.frac_coords[2]],
        licabr_orbit.base_cluster.lattice,
        [[0, 1]],
        [licabr_orbit.site_bases[2]],
        licabr_orbit.structure_symops,
    )
    npt.assert_array_equal(licabr_orbit.sub_orbit_mappings(orbit), [[2]])<|MERGE_RESOLUTION|>--- conflicted
+++ resolved
@@ -134,23 +134,12 @@
             assert orbit3 != orbit
 
 
-<<<<<<< HEAD
-def test_contains(orbit):
+def test_contains(orbit, rng):
     for cluster in orbit.clusters:
         assert cluster in orbit
-    rng = np.random.default_rng()
     new_coords = orbit.base_cluster.frac_coords.copy()
     new_coords += 2 * rng.random(new_coords.shape) - 1
     cluster = Cluster(orbit.site_spaces, new_coords, orbit.base_cluster.lattice)
-=======
-def test_contains(orbit, rng):
-    for cluster in orbit.clusters:
-        assert cluster in orbit
-
-    new_coords = orbit.base_cluster.sites.copy()
-    new_coords += 2 * rng.random(new_coords.shape) - 1
-    cluster = Cluster(new_coords, orbit.base_cluster.lattice)
->>>>>>> c9506ba2
     assert cluster not in orbit
 
 
@@ -288,15 +277,8 @@
         assert not orbit.is_sub_orbit(orbit1)
 
 
-<<<<<<< HEAD
-def test_sub_orbit_mappings(orbit):
+def test_sub_orbit_mappings(orbit, rng):
     frac_coords = orbit.base_cluster.frac_coords.copy()
-    rng = np.random.default_rng()
-=======
-def test_sub_orbit_mappings(orbit, rng):
-    frac_coords = orbit.base_cluster.sites.copy()
-
->>>>>>> c9506ba2
     frac_coords[0] += rng.random()
     orbit1 = Orbit(
         frac_coords,
