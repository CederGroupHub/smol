--- conflicted
+++ resolved
@@ -11,143 +11,6 @@
 from smol.utils import get_subclasses
 from tests.utils import assert_msonable
 
-<<<<<<< HEAD
-# TODO change all tests to use SiteSpaces only and not OrderedDicts
-# TODO add test for out-of-box basis not orthogonal with non-uniform measure
-class TestBasis(unittest.TestCase):
-    def setUp(self) -> None:
-        comp = Composition((('A', 0.25), ('B', 0.25),
-                           ('C', 0.25), ('D', 0.25)))
-        self.site_space = domain.SiteSpace(comp)
-
-    def _test_basis_measure_raise(self, basis_iterator):
-        species = tuple(self.site_space.keys())
-        comp = Composition((('A', 0.25), ('B', 0.25),
-                            ('C', 0.8), ('D', 0.25)))
-
-        with self.assertRaises(ValueError):
-            site_space = domain.SiteSpace(comp)
-            b = basis.StandardBasis(site_space, basis_iterator(species))
-
-    def _test_measure(self, basis_iterator):
-        species = tuple(self.site_space.keys())
-        b = basis.StandardBasis(self.site_space, basis_iterator(species))
-        measure = list(b.measure_vector)
-        self.assertEqual(measure, list(self.site_space.values()))
-
-    def test_indicator_basis(self):
-        species = tuple(self.site_space.keys())
-        b = basis.StandardBasis(self.site_space, basis.IndicatorIterator(species))
-        self.assertFalse(b.is_orthogonal)
-
-        # test evaluation of basis functions
-        n = len(self.site_space) - 1
-        for i in range(n):
-            self.assertEqual(b.function_array[i, i], 1)
-
-        self._test_basis_measure_raise(basis.IndicatorIterator)
-        self._test_measure(basis.IndicatorIterator)
-
-        original = b._f_array.copy()
-        b.orthonormalize()
-        self.assertTrue(b.is_orthonormal)
-        self.assertTrue(np.allclose(b._r_array @ b._f_array, original))
-
-    def test_sinusoid_basis(self):
-        species = tuple(self.site_space.keys())
-        b = basis.StandardBasis(self.site_space, basis.SinusoidIterator(species))
-        self.assertTrue(b.is_orthogonal)
-
-        # test evaluation of basis functions
-        m = len(self.site_space)
-        for n in range(1, len(self.site_space)):
-            a = -(-n//2)
-            f = lambda s: -np.sin(2*np.pi*a*s/m) if n % 2 == 0 else -np.cos(2*np.pi*a*s/m)
-            for i, _ in enumerate(self.site_space):
-                self.assertTrue(np.isclose(b.function_array[n-1, i], f(i)))
-
-        self._test_basis_measure_raise(basis.SinusoidIterator)
-        self._test_measure(basis.SinusoidIterator)
-        b = basis.StandardBasis(self.site_space, basis.SinusoidIterator(species))
-        self.assertTrue(b.is_orthogonal)
-        original = b._f_array.copy()
-        b.orthonormalize()
-        self.assertTrue(b.is_orthonormal)
-        self.assertTrue(np.allclose(b._r_array @ b._f_array, original))
-
-    def test_chebyshev_basis(self):
-        species = tuple(self.site_space.keys())
-        site_space = OrderedDict(tuple(self.site_space.items())[:2])
-        b = basis.StandardBasis(site_space, basis.ChebyshevIterator(species[:2]))
-        self.assertTrue(b.is_orthogonal)  # orthogonal only for 2 species
-        b = basis.StandardBasis(self.site_space,
-                                basis.ChebyshevIterator(tuple(self.site_space.keys())))
-        self.assertFalse(b.is_orthogonal)
-
-        # test evaluation of basis functions
-        m, coeffs = len(self.site_space), [1]
-        fun_range = np.linspace(-1, 1, m)
-        for n in range(m-1):
-            coeffs.append(0)
-            for sp, x in enumerate(fun_range):
-                self.assertEqual(b.function_array[n, sp],
-                                 chebval(x, c=coeffs[::-1]))
-
-        self._test_basis_measure_raise(basis.ChebyshevIterator)
-        self._test_measure(basis.ChebyshevIterator)
-        b = basis.StandardBasis(self.site_space, basis.ChebyshevIterator(species))
-        self.assertFalse(b.is_orthogonal)
-        b.orthonormalize()
-        self.assertTrue(b.is_orthonormal)
-
-    def test_legendre_basis(self):
-        species = tuple(self.site_space.keys())
-        site_space = OrderedDict(tuple(self.site_space.items())[:2])
-        b = basis.StandardBasis(site_space, basis.LegendreIterator(species[:2]))
-        self.assertTrue(b.is_orthogonal)  # orthogonal only for 2 species
-        b = basis.StandardBasis(self.site_space,
-                                basis.LegendreIterator(species))
-        self.assertFalse(b.is_orthogonal)
-
-        # test evaluation of basis functions
-        m, coeffs = len(self.site_space), [1]
-        fun_range = np.linspace(-1, 1, m)
-        for n in range(m-1):
-            coeffs.append(0)
-            for sp, x in enumerate(fun_range):
-                self.assertEqual(b.function_array[n, sp],
-                                 legval(x, c=coeffs[::-1]))
-
-        self._test_basis_measure_raise(basis.LegendreIterator)
-        self._test_measure(basis.LegendreIterator)
-
-        b = basis.StandardBasis(self.site_space, basis.LegendreIterator(species))
-        self.assertFalse(b.is_orthogonal)
-        b.orthonormalize()
-        self.assertTrue(b.is_orthonormal)
-
-    def test_constructor(self):
-        species = OrderedDict({'A': 1, 'B': 2, 'C': 1})
-        basis_iter = basis.SinusoidIterator(tuple(species.keys()))
-        self.assertWarns(RuntimeWarning, basis.StandardBasis, species, basis_iter)
-        species = OrderedDict({'A': .1, 'B': .1, 'C': .1})
-        basis_iter = basis.SinusoidIterator(tuple(species.keys()))
-        self.assertWarns(RuntimeWarning, basis.StandardBasis, species, basis_iter)
-        basis_iter = basis.SinusoidIterator(tuple(species.keys())[:-1])
-        self.assertRaises(ValueError, basis.StandardBasis, species, basis_iter)
-
-    def test_msonable(self):
-        species = tuple(self.site_space.keys())
-        b = basis.StandardBasis(self.site_space, basis.SinusoidIterator(species))
-        self.assertTrue(b.is_orthogonal)
-        b.orthonormalize()
-        self.assertTrue(b.is_orthonormal)
-        assert_msonable(b)
-        b1 = basis.StandardBasis.from_dict(b.as_dict())
-        self.assertTrue(b1.is_orthonormal)
-        npt.assert_array_equal(b.function_array, b1.function_array)
-        npt.assert_array_equal(b.orthonormalization_array, b1.orthonormalization_array)
-=======
 basis_iterators = list(get_subclasses(basis.BasisIterator).values())
 
 
@@ -366,5 +229,4 @@
             assert b.function_array[n, sp] == legval(x, c=coeffs[::-1])
 
     b.orthonormalize()
-    assert b.is_orthonormal
->>>>>>> 6047f3ae
+    assert b.is_orthonormal