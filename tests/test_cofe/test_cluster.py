from itertools import combinations
from random import choices

import numpy as np
import pytest

from smol.cofe.space import Cluster
from smol.cofe.space.domain import get_site_spaces
from tests.utils import assert_msonable


<<<<<<< HEAD
@pytest.fixture(scope="package")
def cluster(structure):
    num_sites = np.random.randint(2, 6)
    sites = choices(structure, k=num_sites)
    coords = [site.frac_coords.copy() for site in sites]
=======
@pytest.fixture()
def cluster(structure, rng):
    num_sites = rng.integers(2, 6)
    sites = rng.choice(structure.frac_coords, size=num_sites)
>>>>>>> c9506ba2
    # add random integer multiples
    for coord in coords:
        coord += np.random.randint(-3, 3)
    cluster = Cluster(get_site_spaces(sites), coords, structure.lattice)
    cluster.assign_ids(1)
    return cluster


def test_size(cluster):
    assert len(cluster.sites) == len(cluster)


def test_diameter(cluster):
    coords = cluster.lattice.get_cartesian_coords(cluster.frac_coords)
    diameter = max(np.sum((i - j) ** 2) for i, j in combinations(coords, 2)) ** 0.5
    assert diameter == cluster.diameter


<<<<<<< HEAD
def test_periodicity(cluster):
    new_coords = cluster.frac_coords.copy()
    new_coords += np.random.randint(-5, 5)
    site_spaces = [s.species for s in cluster.sites]
    assert Cluster(site_spaces, new_coords, cluster.lattice) == cluster
    new_coords[0] += 0.005 + np.random.random()
    assert Cluster(site_spaces, new_coords, cluster.lattice) != cluster
=======
def test_periodicity(cluster, rng):
    new_sites = cluster.sites.copy()
    new_sites += rng.integers(-5, 5)
    assert Cluster(new_sites, cluster.lattice) == cluster
    new_sites[0] += 0.005 + rng.random()
    assert Cluster(new_sites, cluster.lattice) != cluster
>>>>>>> c9506ba2


def test_edge_case(structure):
    c1 = np.array([0.25, 0.25, 0.25])
    c2 = np.array([0, 0, 1])
    c3 = np.array([0.25, 1.25, -0.75])
    c4 = np.array([0, 1, 0])
    sspaces = get_site_spaces(structure)
    clust1 = Cluster(sspaces, [c1, c2], structure.lattice)
    clust2 = Cluster(sspaces, [c3, c4], structure.lattice)
    assert clust1 == clust2


def test_msonable(cluster):
    _ = repr(cluster)
    _ = str(cluster)
    assert_msonable(cluster, skip_keys=["sites"])<|MERGE_RESOLUTION|>--- conflicted
+++ resolved
@@ -1,5 +1,4 @@
 from itertools import combinations
-from random import choices
 
 import numpy as np
 import pytest
@@ -9,18 +8,11 @@
 from tests.utils import assert_msonable
 
 
-<<<<<<< HEAD
-@pytest.fixture(scope="package")
-def cluster(structure):
-    num_sites = np.random.randint(2, 6)
-    sites = choices(structure, k=num_sites)
-    coords = [site.frac_coords.copy() for site in sites]
-=======
 @pytest.fixture()
 def cluster(structure, rng):
     num_sites = rng.integers(2, 6)
-    sites = rng.choice(structure.frac_coords, size=num_sites)
->>>>>>> c9506ba2
+    sites = rng.choices(structure, k=num_sites)
+    coords = [site.frac_coords.copy() for site in sites]
     # add random integer multiples
     for coord in coords:
         coord += np.random.randint(-3, 3)
@@ -39,22 +31,13 @@
     assert diameter == cluster.diameter
 
 
-<<<<<<< HEAD
-def test_periodicity(cluster):
+def test_periodicity(cluster, rng):
     new_coords = cluster.frac_coords.copy()
-    new_coords += np.random.randint(-5, 5)
+    new_coords += rng.randint(-5, 5)
     site_spaces = [s.species for s in cluster.sites]
     assert Cluster(site_spaces, new_coords, cluster.lattice) == cluster
-    new_coords[0] += 0.005 + np.random.random()
+    new_coords[0] += 0.005 + rng.random()
     assert Cluster(site_spaces, new_coords, cluster.lattice) != cluster
-=======
-def test_periodicity(cluster, rng):
-    new_sites = cluster.sites.copy()
-    new_sites += rng.integers(-5, 5)
-    assert Cluster(new_sites, cluster.lattice) == cluster
-    new_sites[0] += 0.005 + rng.random()
-    assert Cluster(new_sites, cluster.lattice) != cluster
->>>>>>> c9506ba2
 
 
 def test_edge_case(structure):
