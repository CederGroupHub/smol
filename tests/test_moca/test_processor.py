import numpy as np
import numpy.testing as npt
import pytest
from pymatgen.analysis.structure_matcher import StructureMatcher

from smol.cofe.extern import EwaldTerm
from smol.cofe.space.domain import Vacancy, get_allowed_species
from smol.moca.processor import (
    ClusterExpansionProcessor,
    CompositeProcessor,
    EwaldProcessor,
)
from smol.moca.processor.base import Processor
from tests.utils import assert_msonable, gen_random_occupancy, gen_random_structure

RTOL = 0.0  # relative tolerance to check property change functions
# absolute tolerance to check property change functions (eps is approx 2E-16)
ATOL = 2e4 * np.finfo(float).eps
DRIFT_TOL = 10 * np.finfo(float).eps  # tolerance of average drift


@pytest.fixture
def ce_processor(cluster_subspace):
    rng = np.random.default_rng()
    coefs = 2 * rng.random(cluster_subspace.num_corr_functions)
    scmatrix = 3 * np.eye(3)
    return ClusterExpansionProcessor(
        cluster_subspace, supercell_matrix=scmatrix, coefficients=coefs
    )


@pytest.fixture(params=["real", "reciprocal", "point"])
def ewald_processor(cluster_subspace, request):
    rng = np.random.default_rng()
    coef = rng.random(1)
    scmatrix = 3 * np.eye(3)
    ewald_term = EwaldTerm(use_term=request.param)
    return EwaldProcessor(
        cluster_subspace,
        supercell_matrix=scmatrix,
        coefficient=coef,
        ewald_term=ewald_term,
    )


# General tests for all processors
# Currently being done only on composites because I can not for the life of
# me figure out a clean way to parametrize with parametrized fixtures or use a
# fixture union from pytest_cases that works.
def test_encode_decode_property(composite_processor):
    occu = gen_random_occupancy(
        composite_processor.get_sublattices()
    )
    decoccu = composite_processor.decode_occupancy(occu)
    for species, space in zip(decoccu, composite_processor.allowed_species):
        assert species in space
    npt.assert_equal(occu, composite_processor.encode_occupancy(decoccu))


def test_site_spaces(ce_processor):
    assert all(
        sp in ce_processor.structure.composition
        for space in ce_processor.unique_site_spaces
        for sp in space
        if sp != Vacancy()
    )
    assert all(
        sp in ce_processor._subspace.expansion_structure.composition
        for space in ce_processor.active_site_spaces
        for sp in space
        if sp != Vacancy()
    )


def test_sublattice(ce_processor):
    sublattices = ce_processor.get_sublattices()
    # These are default initialized, not splitted.
    site_species = get_allowed_species(ce_processor.structure)
    for sublatt, site_space in zip(sublattices,
                                   ce_processor.unique_site_spaces):
        assert sublatt.site_space == site_space
        for site in sublatt.sites:
            assert site_species[site] == list(site_space.keys())
    assert (sum(len(sublatt.sites) for sublatt in sublattices)
            == len(ce_processor.structure))


def test_get_average_drift(composite_processor):
    forward, reverse = composite_processor.compute_average_drift()
    assert forward <= DRIFT_TOL and reverse <= DRIFT_TOL


def test_compute_property_change(composite_processor):
    sublattices = composite_processor.get_sublattices()
<<<<<<< HEAD
    occu = gen_random_occupancy(sublattices)
    active_sublattices = [sublatt for sublatt in sublattices
                          if sublatt.is_active]
    for _ in range(100):
        sublatt = np.random.choice(active_sublattices)
        site = np.random.choice(sublatt.sites)
        new_sp = np.random.choice(sublatt.encoding)
=======
    occu = gen_random_occupancy(
        sublattices, composite_processor.get_inactive_sublattices()
    )
    rng = np.random.default_rng()
    for _ in range(100):
        sublatt = rng.choice(sublattices)
        site = rng.choice(sublatt.sites)
        new_sp = rng.choice(sublatt.encoding)
>>>>>>> 1290f537
        new_occu = occu.copy()
        new_occu[site] = new_sp
        prop_f = composite_processor.compute_property(new_occu)
        prop_i = composite_processor.compute_property(occu)
        dprop = composite_processor.compute_property_change(occu, [(site, new_sp)])
        # Check with some tight tolerances.
        npt.assert_allclose(dprop, prop_f - prop_i, rtol=RTOL, atol=ATOL)
        # Test reverse matches forward
        old_sp = occu[site]
        rdprop = composite_processor.compute_property_change(new_occu, [(site, old_sp)])
        assert dprop == -1 * rdprop


def test_structure_occupancy_conversion(ce_processor):
    sm = StructureMatcher()
    for _ in range(10):
        s_init = gen_random_structure(
            ce_processor.cluster_subspace.structure, size=ce_processor.supercell_matrix
        )
        s_init = s_init.get_sorted_structure()
        occu_init = ce_processor.occupancy_from_structure(s_init)

        s_conv = ce_processor.structure_from_occupancy(occu_init)
        s_conv = s_conv.get_sorted_structure()

        # occu_conv = ce_processor.occupancy_from_structure(s_conv)

        # For symetrically equivalent structures, StructureMatcher might generate
        # different structure_site_mappings
        # (see cluster_subspace.structure_site_mappings), therefore we may get
        # different occupancy strings with occupancy_from_structure, and
        # occu1 -> structure -> occu2 conversion cycle does not guarantee that
        # occu1 == occu2. In most use cases, it is not necessary to enforce that
        # occu1 == occu2. If you have to do so, you'll need to deeply modify the code of
        # StructureMatcher, which might not be a trivial task. Here we will only test
        # whether occu1 -> str1 and occu2 -> str2 are symetrically equivalent.
        # This should be enough in our application. We notify the users about this
        # mismatch in the documentations.
        assert sm.fit(s_init, s_conv)


def test_compute_feature_change(composite_processor):
    sublattices = composite_processor.get_sublattices()
    occu = gen_random_occupancy(sublattices)
    active_sublattices = [sublatt for sublatt in sublattices
                          if sublatt.is_active]
    composite_processor.cluster_subspace.change_site_bases("indicator")
    rng = np.random.default_rng()
    for _ in range(100):
<<<<<<< HEAD
        sublatt = np.random.choice(active_sublattices)
        site = np.random.choice(sublatt.sites)
        new_sp = np.random.choice(sublatt.encoding)
=======
        sublatt = rng.choice(sublattices)
        site = rng.choice(sublatt.sites)
        new_sp = rng.choice(sublatt.encoding)
>>>>>>> 1290f537
        new_occu = occu.copy()
        new_occu[site] = new_sp
        prop_f = composite_processor.compute_property(new_occu)
        prop_i = composite_processor.compute_property(occu)
        dprop = composite_processor.compute_property_change(occu, [(site, new_sp)])
        # Check with some tight tolerances.
        npt.assert_allclose(dprop, prop_f - prop_i, rtol=RTOL, atol=ATOL)
        # Test reverse matches forward
        old_sp = occu[site]
        rdprop = composite_processor.compute_property_change(new_occu, [(site, old_sp)])
        assert dprop == -1 * rdprop


def test_compute_property(composite_processor):
    occu = gen_random_occupancy(composite_processor.get_sublattices())
    struct = composite_processor.structure_from_occupancy(occu)
    pred = np.dot(
        composite_processor.coefs,
        composite_processor.cluster_subspace.corr_from_structure(struct, False),
    )
    assert composite_processor.compute_property(occu) == pytest.approx(pred, abs=ATOL)


def test_msonable(composite_processor):
    occu = gen_random_occupancy(composite_processor.get_sublattices())
    d = composite_processor.as_dict()
    pr = Processor.from_dict(d)
    assert composite_processor.compute_property(occu) == pr.compute_property(occu)
    npt.assert_array_equal(composite_processor.coefs, pr.coefs)
    # send in pr bc composite_processor is scoped for function and new random
    # coefficients will be created.
    assert_msonable(pr)


# ClusterExpansionProcessor only tests
def test_compute_feature_vector(ce_processor):
    occu = gen_random_occupancy(ce_processor.get_sublattices())
    struct = ce_processor.structure_from_occupancy(occu)
    # same as normalize=False in corr_from_structure
    npt.assert_allclose(
        ce_processor.compute_feature_vector(occu) / ce_processor.size,
        ce_processor.cluster_subspace.corr_from_structure(struct),
    )


def test_bad_coef_length(cluster_subspace):
    rng = np.random.default_rng()
    coefs = rng.random(cluster_subspace.num_corr_functions - 1)
    with pytest.raises(ValueError):
        ClusterExpansionProcessor(cluster_subspace, 5 * np.eye(3), coefficients=coefs)


def test_bad_composite(cluster_subspace):
    rng = np.random.default_rng()
    coefs = 2 * rng.random(cluster_subspace.num_corr_functions)
    scmatrix = 3 * np.eye(3)
    proc = CompositeProcessor(cluster_subspace, supercell_matrix=scmatrix)
    with pytest.raises(AttributeError):
        proc.add_processor(
            CompositeProcessor(cluster_subspace, supercell_matrix=scmatrix)
        )
    with pytest.raises(ValueError):
        proc.add_processor(
            ClusterExpansionProcessor(
                cluster_subspace, 2 * scmatrix, coefficients=coefs
            )
        )
    with pytest.raises(ValueError):
        new_cs = cluster_subspace.copy()
        ids = range(1, new_cs.num_corr_functions)
        new_cs.remove_orbit_bit_combos(rng.choice(ids, size=10))
        proc.add_processor(
            ClusterExpansionProcessor(new_cs, scmatrix, coefficients=coefs)
        )<|MERGE_RESOLUTION|>--- conflicted
+++ resolved
@@ -92,24 +92,14 @@
 
 def test_compute_property_change(composite_processor):
     sublattices = composite_processor.get_sublattices()
-<<<<<<< HEAD
     occu = gen_random_occupancy(sublattices)
     active_sublattices = [sublatt for sublatt in sublattices
                           if sublatt.is_active]
+    rng = np.random.default_rng()
     for _ in range(100):
-        sublatt = np.random.choice(active_sublattices)
-        site = np.random.choice(sublatt.sites)
-        new_sp = np.random.choice(sublatt.encoding)
-=======
-    occu = gen_random_occupancy(
-        sublattices, composite_processor.get_inactive_sublattices()
-    )
-    rng = np.random.default_rng()
-    for _ in range(100):
-        sublatt = rng.choice(sublattices)
+        sublatt = rng.choice(active_sublattices)
         site = rng.choice(sublatt.sites)
         new_sp = rng.choice(sublatt.encoding)
->>>>>>> 1290f537
         new_occu = occu.copy()
         new_occu[site] = new_sp
         prop_f = composite_processor.compute_property(new_occu)
@@ -159,15 +149,9 @@
     composite_processor.cluster_subspace.change_site_bases("indicator")
     rng = np.random.default_rng()
     for _ in range(100):
-<<<<<<< HEAD
-        sublatt = np.random.choice(active_sublattices)
-        site = np.random.choice(sublatt.sites)
-        new_sp = np.random.choice(sublatt.encoding)
-=======
-        sublatt = rng.choice(sublattices)
+        sublatt = rng.choice(active_sublattices)
         site = rng.choice(sublatt.sites)
         new_sp = rng.choice(sublatt.encoding)
->>>>>>> 1290f537
         new_occu = occu.copy()
         new_occu[site] = new_sp
         prop_f = composite_processor.compute_property(new_occu)
