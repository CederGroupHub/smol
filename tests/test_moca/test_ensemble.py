from copy import deepcopy
from itertools import product

import numpy as np
import numpy.testing as npt
import pytest

from smol.capp.generate.random import _gen_unconstrained_ordered_occu
from smol.cofe import ClusterExpansion, RegressionData
from smol.moca import (
    ClusterDecompositionProcessor,
    ClusterExpansionProcessor,
    CompositeProcessor,
    Ensemble,
    EwaldProcessor,
)
from tests.utils import assert_msonable


@pytest.fixture
def canonical_ensemble(composite_processor):
    return Ensemble(composite_processor)


@pytest.fixture
def semigrand_ensemble(composite_processor):
    species = {
        sp for space in composite_processor.active_site_spaces for sp in space.keys()
    }
    chemical_potentials = {sp: 0.3 for sp in species}
    return Ensemble(composite_processor, chemical_potentials=chemical_potentials)


# Test with composite processors to cover more ground
@pytest.mark.parametrize(
    "ensemble_type, processor_type",
    list(product(["canonical", "semigrand"], ["expansion", "decomposition"])),
)
def test_from_cluster_expansion(
    cluster_subspace_ewald, ensemble_type, processor_type, rng
):
    coefs = rng.random(cluster_subspace_ewald.num_corr_functions + 1)
    scmatrix = 3 * np.eye(3)

    reg_data = RegressionData(
        module="fake.module",
        estimator_name="Estimator",
        feature_matrix=rng.random((5, len(coefs))),
        property_vector=rng.random(len(coefs)),
        parameters={"foo": "bar"},
    )
    expansion = ClusterExpansion(cluster_subspace_ewald, coefs, reg_data)

    proc = CompositeProcessor(cluster_subspace_ewald, scmatrix)
    if processor_type == "expansion":
        ce_proc = ClusterExpansionProcessor(
            cluster_subspace_ewald, scmatrix, coefficients=coefs[:-1]
        )
    else:
        ce_proc = ClusterDecompositionProcessor(
            cluster_subspace_ewald,
            scmatrix,
            interaction_tensors=expansion.cluster_interaction_tensors,
        )
    proc.add_processor(ce_proc)
    proc.add_processor(
        EwaldProcessor(
            cluster_subspace_ewald,
            scmatrix,
            cluster_subspace_ewald.external_terms[0],
            coefficient=coefs[-1],
        )
    )

    if ensemble_type == "semigrand":
        species = {sp for space in proc.active_site_spaces for sp in space.keys()}
        chemical_potentials = {sp: 0.3 for sp in species}
        kwargs = {"chemical_potentials": chemical_potentials}
    else:
        kwargs = {}
    ensemble = Ensemble.from_cluster_expansion(
        expansion, supercell_matrix=scmatrix, processor_type=processor_type, **kwargs
    )
    if processor_type == "expansion":
        npt.assert_array_equal(
            ensemble.natural_parameters[: ensemble.num_energy_coefs], coefs
        )
    else:
        # In cluster decomposition processor, natural parameters are changed
        # to orbit multiplicities. E = sum_B m_B H_B, cluster interactions H_B
        # are now feature vectors.
        npt.assert_array_equal(
            ensemble.natural_parameters[: ensemble.num_energy_coefs],
            np.append(cluster_subspace_ewald.orbit_multiplicities, coefs[-1]),
        )
    occu = np.zeros(ensemble.num_sites, dtype=int)
    for _ in range(50):  # test a few flips
        sublatt = rng.choice(ensemble.active_sublattices)
        site = rng.choice(sublatt.sites)
        spec = rng.choice(sublatt.encoding)
        flip = [(site, spec)]
        assert proc.compute_property_change(
            occu, flip
        ) == ensemble.processor.compute_property_change(occu, flip)
        assert proc.compute_property(occu) == ensemble.processor.compute_property(occu)
        occu[site] = spec


def test_restrict_sites(ensemble, rng):
    sites = rng.choice(range(ensemble.processor.num_sites), size=5)
    ensemble.restrict_sites(sites)
    for sublatt in ensemble.sublattices:
        assert not any(i in sublatt.active_sites for i in sites)
    ensemble.reset_restricted_sites()
    for sublatt in ensemble.sublattices:
        if len(sublatt.site_space) > 1:
            npt.assert_array_equal(sublatt.sites, sublatt.active_sites)
        else:
            assert len(sublatt.active_sites) == 0


def test_msonable(ensemble):
    assert_msonable(ensemble)


<<<<<<< HEAD
def test_split_ensemble(ensemble):
    occu = _gen_unconstrained_ordered_occu(ensemble.sublattices)
=======
def test_split_ensemble(ensemble, rng):
    occu = gen_random_occupancy(ensemble.sublattices, rng=rng)
>>>>>>> 68de31ce
    for sublattice in ensemble.sublattices:
        npt.assert_array_equal(np.arange(len(sublattice.species)), sublattice.encoding)
        # ensemble must have been initialized from default.
    while len(ensemble.active_sublattices) > 0:
        is_active = [s.is_active for s in ensemble.sublattices]
        sl_id = np.random.choice(np.arange(len(is_active), dtype=int)[is_active])
        sublattice = ensemble.sublattices[sl_id]
        S = len(sublattice.species)
        old_sublattices = deepcopy(ensemble.sublattices)
        old_species = deepcopy(ensemble.species)
        if ensemble.chemical_potentials is not None:
            old_chemical_potentials = deepcopy(ensemble.chemical_potentials)
            old_mu_table = deepcopy(ensemble._chemical_potentials["table"])
        split_encodings = [sublattice.encoding[: S // 2], sublattice.encoding[S // 2 :]]
        ensemble.split_sublattice_by_species(sl_id, occu, split_encodings)
        assert len(ensemble.sublattices) == len(old_sublattices) + 1
        for i in range(len(old_sublattices)):
            if i != sl_id:
                if i < sl_id:
                    new_sublattice = ensemble.sublattices[i]
                    old_sublattice = old_sublattices[i]
                else:
                    new_sublattice = ensemble.sublattices[i + 1]
                    old_sublattice = old_sublattices[i]
                assert new_sublattice.site_space == old_sublattice.site_space
                npt.assert_array_equal(new_sublattice.sites, old_sublattice.sites)
                npt.assert_array_equal(
                    new_sublattice.active_sites, old_sublattice.active_sites
                )
                npt.assert_array_equal(new_sublattice.encoding, old_sublattice.encoding)
            else:
                old_sublattice = old_sublattices[i]
                new1 = ensemble.sublattices[i]
                new2 = ensemble.sublattices[i + 1]
                npt.assert_array_equal(
                    np.sort(old_sublattice.sites),
                    np.sort(np.concatenate((new1.sites, new2.sites))),
                )
                if new1.is_active and new2.is_active:
                    npt.assert_array_equal(
                        np.sort(old_sublattice.active_sites),
                        np.sort(np.concatenate((new1.active_sites, new2.active_sites))),
                    )
                npt.assert_array_equal(
                    np.sort(old_sublattice.encoding),
                    np.sort(np.concatenate((new1.encoding, new2.encoding))),
                )
                assert len(new1.encoding) == len(new1.species)
                assert len(new2.encoding) == len(new2.species)
        if ensemble.chemical_potentials is not None:
            assert set(ensemble.chemical_potentials.keys()) == set(ensemble.species)
            assert ensemble._chemical_potentials["table"].shape == old_mu_table.shape
            for sp in ensemble.species:
                assert sp in old_species
                assert ensemble.chemical_potentials[sp] == old_chemical_potentials[sp]
                for sublattice in ensemble.active_sublattices:
                    if sp in sublattice.species:
                        code = sublattice.encoding[sublattice.species.index(sp)]
                        npt.assert_array_equal(
                            ensemble._chemical_potentials["table"][
                                sublattice.sites, code
                            ],
                            ensemble.chemical_potentials[sp],
                        )
            for sp in set(old_species) - set(ensemble.species):
                for sublattice in old_sublattices:
                    if sp in sublattice.species:
                        code = sublattice.encoding[sublattice.species.index(sp)]
                        npt.assert_array_equal(
                            ensemble._chemical_potentials["table"][
                                sublattice.sites, code
                            ],
                            0,
                        )
            for sublattice in ensemble.sublattices:
                if not sublattice.is_active:
                    npt.assert_array_equal(
                        ensemble._chemical_potentials["table"][sublattice.sites, :], 0
                    )


# Canonical Ensemble tests
def test_compute_feature_vector_canonical(canonical_ensemble, rng):
    processor = canonical_ensemble.processor
<<<<<<< HEAD
    occu = _gen_unconstrained_ordered_occu(canonical_ensemble.sublattices)
=======
    occu = gen_random_occupancy(canonical_ensemble.sublattices, rng=rng)
>>>>>>> 68de31ce
    assert np.dot(
        canonical_ensemble.natural_parameters,
        canonical_ensemble.compute_feature_vector(occu),
    ) == pytest.approx(processor.compute_property(occu))
    npt.assert_array_equal(
        canonical_ensemble.compute_feature_vector(occu),
        canonical_ensemble.processor.compute_feature_vector(occu),
    )
    for _ in range(50):  # test a few flips
        sublatt = np.random.choice(canonical_ensemble.active_sublattices)
        site = rng.choice(sublatt.sites)
        spec = rng.choice(range(len(sublatt.site_space)))
        flip = [(site, spec)]
        assert np.dot(
            canonical_ensemble.natural_parameters,
            canonical_ensemble.compute_feature_vector_change(occu, flip),
        ) == pytest.approx(processor.compute_property_change(occu, flip))
        npt.assert_array_equal(
            canonical_ensemble.compute_feature_vector_change(occu, flip),
            processor.compute_feature_vector_change(occu, flip),
        )

    # Can still work normally with processor after splitting.
    is_active = [s.is_active for s in canonical_ensemble.sublattices]
    sl_id = np.random.choice(
        np.arange(len(canonical_ensemble.sublattices), dtype=int)[is_active]
    )
    encoding = canonical_ensemble.sublattices[sl_id].encoding
    S = len(encoding)
    split = [encoding[: S // 2], encoding[S // 2 :]]
    canonical_ensemble.split_sublattice_by_species(sl_id, occu, split)
    if len(canonical_ensemble.active_sublattices) > 0:
        assert np.dot(
            canonical_ensemble.natural_parameters,
            canonical_ensemble.compute_feature_vector(occu),
        ) == pytest.approx(processor.compute_property(occu))
        npt.assert_array_equal(
            canonical_ensemble.compute_feature_vector(occu),
            canonical_ensemble.processor.compute_feature_vector(occu),
        )
        for _ in range(50):  # test a few flips
            sublatt = np.random.choice(canonical_ensemble.active_sublattices)
            site = np.random.choice(sublatt.sites)
            spec = np.random.choice(range(len(sublatt.site_space)))
            flip = [(site, spec)]
            assert np.dot(
                canonical_ensemble.natural_parameters,
                canonical_ensemble.compute_feature_vector_change(occu, flip),
            ) == pytest.approx(processor.compute_property_change(occu, flip))
            npt.assert_array_equal(
                canonical_ensemble.compute_feature_vector_change(occu, flip),
                processor.compute_feature_vector_change(occu, flip),
            )


# tests for a semigrand ensemble
def test_compute_feature_vector_sgc(semigrand_ensemble, rng):
    proc = semigrand_ensemble.processor
<<<<<<< HEAD
    occu = _gen_unconstrained_ordered_occu(semigrand_ensemble.sublattices)
=======
    occu = gen_random_occupancy(semigrand_ensemble.sublattices, rng=rng)
>>>>>>> 68de31ce
    chemical_work = sum(
        semigrand_ensemble._chemical_potentials["table"][site][species]
        for site, species in enumerate(occu)
    )
    assert np.dot(
        semigrand_ensemble.natural_parameters,
        semigrand_ensemble.compute_feature_vector(occu),
    ) == pytest.approx(proc.compute_property(occu) - chemical_work)
    npt.assert_array_equal(
        semigrand_ensemble.compute_feature_vector(occu)[:-1],
        semigrand_ensemble.processor.compute_feature_vector(occu),
    )
    for _ in range(50):  # test a few flips
        sublatt = rng.choice(semigrand_ensemble.active_sublattices)
        site = rng.choice(sublatt.sites)
        spec = rng.choice(sublatt.encoding)
        flip = [(site, spec)]
        dmu = (
            semigrand_ensemble._chemical_potentials["table"][site][spec]
            - semigrand_ensemble._chemical_potentials["table"][site][occu[site]]
        )
        assert np.dot(
            semigrand_ensemble.natural_parameters,
            semigrand_ensemble.compute_feature_vector_change(occu, flip),
        ) == pytest.approx(proc.compute_property_change(occu, flip) - dmu)
        npt.assert_array_equal(
            semigrand_ensemble.compute_feature_vector_change(occu, flip),
            np.append(proc.compute_feature_vector_change(occu, flip), dmu),
        )
    # Can still work normally with processor after splitting.
    is_active = [s.is_active for s in semigrand_ensemble.sublattices]
    sl_id = np.random.choice(
        np.arange(len(semigrand_ensemble.sublattices), dtype=int)[is_active]
    )
    encoding = semigrand_ensemble.sublattices[sl_id].encoding
    S = len(encoding)
    split = [encoding[: S // 2], encoding[S // 2 :]]
    semigrand_ensemble.split_sublattice_by_species(sl_id, occu, split)
    if len(semigrand_ensemble.active_sublattices) > 0:
        chemical_work = sum(
            semigrand_ensemble._chemical_potentials["table"][site][species]
            for site, species in enumerate(occu)
        )
        assert np.dot(
            semigrand_ensemble.natural_parameters,
            semigrand_ensemble.compute_feature_vector(occu),
        ) == pytest.approx(proc.compute_property(occu) - chemical_work)
        npt.assert_array_equal(
            semigrand_ensemble.compute_feature_vector(occu)[:-1],
            semigrand_ensemble.processor.compute_feature_vector(occu),
        )
        for _ in range(50):  # test a few flips
            sublatt = np.random.choice(semigrand_ensemble.active_sublattices)
            site = np.random.choice(sublatt.sites)
            spec = np.random.choice(sublatt.encoding)
            flip = [(site, spec)]
            dmu = (
                semigrand_ensemble._chemical_potentials["table"][site][spec]
                - semigrand_ensemble._chemical_potentials["table"][site][occu[site]]
            )
            assert np.dot(
                semigrand_ensemble.natural_parameters,
                semigrand_ensemble.compute_feature_vector_change(occu, flip),
            ) == pytest.approx(proc.compute_property_change(occu, flip) - dmu)
            npt.assert_array_equal(
                semigrand_ensemble.compute_feature_vector_change(occu, flip),
                np.append(proc.compute_feature_vector_change(occu, flip), dmu),
            )


def test_bad_chemical_potentials(semigrand_ensemble):
    proc = semigrand_ensemble.processor
    chem_pots = semigrand_ensemble.chemical_potentials
    print(chem_pots)
    with pytest.raises(ValueError):
        items = list(chem_pots.items())
        semigrand_ensemble.chemical_potentials = {items[0][0]: items[0][1]}
    with pytest.raises(ValueError):
        semigrand_ensemble.chemical_potentials = {"A": 0.5, "D": 0.6}
    with pytest.raises(ValueError):
        chem_pots["foo"] = 0.4
        Ensemble(proc, chemical_potentials=chem_pots)
    with pytest.raises(ValueError):
        del chem_pots["foo"]
        chem_pots.pop(items[0][0])
        Ensemble(proc, chemical_potentials=chem_pots)
    with pytest.raises(ValueError):
        chem_pots[str(list(chem_pots.keys()))[0]] = 0.0
        semigrand_ensemble.chemical_potentials = chem_pots


def test_build_mu_table(semigrand_ensemble):
    # Do not use processor sub-lattices in these tests.
    table = semigrand_ensemble._chemical_potentials["table"]
    for sublatt, row in zip(semigrand_ensemble.active_sublattices, table):
        if len(sublatt.species) == 1:  # skip inactive sites
            continue
        for i, species in zip(sublatt.encoding, sublatt.species):
            assert semigrand_ensemble.chemical_potentials[species] == row[i]


def test_chemical_potentials(semigrand_ensemble):
    # assert chemical potentials are correctly set
    assert semigrand_ensemble.chemical_potentials is not None
    assert (
        len(semigrand_ensemble.natural_parameters)
        == semigrand_ensemble.num_energy_coefs + 1
    )
    assert semigrand_ensemble.natural_parameters[-1] == -1
    assert "chemical_potentials" in semigrand_ensemble.thermo_boundaries
    assert (
        semigrand_ensemble._chemical_potentials["table"].shape[0]
        == semigrand_ensemble.num_sites
    )

    chem_pots = semigrand_ensemble.chemical_potentials

    # remove chemical potentials
    del semigrand_ensemble.chemical_potentials
    assert semigrand_ensemble.chemical_potentials is None
    assert (
        len(semigrand_ensemble.natural_parameters)
        == semigrand_ensemble.num_energy_coefs
    )
    assert "chemical_potentials" not in semigrand_ensemble.thermo_boundaries
    assert not hasattr(semigrand_ensemble, "_chemical_potentials")

    # reset the chemical_potentials
    semigrand_ensemble.chemical_potentials = chem_pots
    assert semigrand_ensemble.chemical_potentials is not None
    assert (
        len(semigrand_ensemble.natural_parameters)
        == semigrand_ensemble.num_energy_coefs + 1
    )
    assert semigrand_ensemble.natural_parameters[-1] == -1
    assert "chemical_potentials" in semigrand_ensemble.thermo_boundaries
    assert (
        semigrand_ensemble._chemical_potentials["table"].shape[0]
        == semigrand_ensemble.num_sites
    )

    # remove them again by setting them to None
    semigrand_ensemble.chemical_potentials = None
    assert semigrand_ensemble.chemical_potentials is None
    assert (
        len(semigrand_ensemble.natural_parameters)
        == semigrand_ensemble.num_energy_coefs
    )
    assert "chemical_potentials" not in semigrand_ensemble.thermo_boundaries
    assert not hasattr(semigrand_ensemble, "_chemical_potentials")<|MERGE_RESOLUTION|>--- conflicted
+++ resolved
@@ -71,6 +71,14 @@
             coefficient=coefs[-1],
         )
     )
+    reg_data = RegressionData(
+        module="fake.module",
+        estimator_name="Estimator",
+        feature_matrix=rng.random((5, len(coefs))),
+        property_vector=rng.random(len(coefs)),
+        parameters={"foo": "bar"},
+    )
+    expansion = ClusterExpansion(cluster_subspace_ewald, coefs, reg_data)
 
     if ensemble_type == "semigrand":
         species = {sp for space in proc.active_site_spaces for sp in space.keys()}
@@ -123,13 +131,8 @@
     assert_msonable(ensemble)
 
 
-<<<<<<< HEAD
-def test_split_ensemble(ensemble):
-    occu = _gen_unconstrained_ordered_occu(ensemble.sublattices)
-=======
 def test_split_ensemble(ensemble, rng):
-    occu = gen_random_occupancy(ensemble.sublattices, rng=rng)
->>>>>>> 68de31ce
+    occu = _gen_unconstrained_ordered_occu(ensemble.sublattices, rng=rng)
     for sublattice in ensemble.sublattices:
         npt.assert_array_equal(np.arange(len(sublattice.species)), sublattice.encoding)
         # ensemble must have been initialized from default.
@@ -214,11 +217,7 @@
 # Canonical Ensemble tests
 def test_compute_feature_vector_canonical(canonical_ensemble, rng):
     processor = canonical_ensemble.processor
-<<<<<<< HEAD
-    occu = _gen_unconstrained_ordered_occu(canonical_ensemble.sublattices)
-=======
-    occu = gen_random_occupancy(canonical_ensemble.sublattices, rng=rng)
->>>>>>> 68de31ce
+    occu = _gen_unconstrained_ordered_occu(canonical_ensemble.sublattices, rng=rng)
     assert np.dot(
         canonical_ensemble.natural_parameters,
         canonical_ensemble.compute_feature_vector(occu),
@@ -277,11 +276,7 @@
 # tests for a semigrand ensemble
 def test_compute_feature_vector_sgc(semigrand_ensemble, rng):
     proc = semigrand_ensemble.processor
-<<<<<<< HEAD
-    occu = _gen_unconstrained_ordered_occu(semigrand_ensemble.sublattices)
-=======
-    occu = gen_random_occupancy(semigrand_ensemble.sublattices, rng=rng)
->>>>>>> 68de31ce
+    occu = _gen_unconstrained_ordered_occu(semigrand_ensemble.sublattices, rng=rng)
     chemical_work = sum(
         semigrand_ensemble._chemical_potentials["table"][site][species]
         for site, species in enumerate(occu)
