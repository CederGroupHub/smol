"""Test all bias terms."""

from copy import deepcopy

import numpy as np
<<<<<<< HEAD
import numpy.testing as npt
=======
>>>>>>> 37c8017d
import pytest

from smol.moca.sampler.bias import (FugacityBias, SquarechargeBias,
                                    SquarecompBias, mcbias_factory)
from smol.moca.comp_space import get_oxi_state
from tests.utils import gen_random_occupancy

bias_classes = [FugacityBias, SquarechargeBias, SquarecompBias]


@pytest.fixture(scope="module")
def all_sublattices(ce_processor):
    return ce_processor.get_sublattices()


@pytest.fixture(params=bias_classes)
def mcbias(all_sublattices, request):
    if request.param == SquarecompBias:
        n_dims = sum(len(sublatt.species) for sublatt in all_sublattices)
        n_cons = max(n_dims - 1, 1)
        a = np.random.randint(low=-10, high=10, size=(n_cons, n_dims))
        b = np.random.randint(low=-10, high=10, size=n_cons)
        return request.param(all_sublattices, a, b)
    return request.param(all_sublattices)


def test_compute_bias_change(mcbias):
    step = []
    occu = gen_random_occupancy(mcbias.sublattices)
    new_occu = occu.copy()
    rng = np.random.default_rng()
    for _ in range(50):
        s = rng.choice(list(range(len(mcbias.active_sublattices))))
        i = rng.choice(mcbias.active_sublattices[s].sites)
        sp = rng.choice(list(range(len(mcbias.active_sublattices[s].species))))
        step.append((i, sp))
        if i == 81:
            raise (ValueError, "81!!!!")
        new_occu[i] = sp
    print(mcbias.sublattices)
    print(step)
    assert mcbias.compute_bias_change(occu, step) == pytest.approx(
        mcbias.compute_bias(new_occu) - mcbias.compute_bias(occu)
    )


def test_mcbias_factory(all_sublattices):
    for bias in bias_classes:
        assert isinstance(mcbias_factory(bias.__name__, all_sublattices), bias)


# Tests for FugacityBias
@pytest.fixture(scope="module")
def fugacity_bias(all_sublattices):
    return FugacityBias(all_sublattices)


def test_bad_fugacity_fractions(fugacity_bias):
    fug_fracs = deepcopy(fugacity_bias.fugacity_fractions)
    with pytest.raises(ValueError):
        fug_fracs[0] = {s: v for s, v in list(fug_fracs[0].items())[:-1]}
        fugacity_bias.fugacity_fractions = fug_fracs
    with pytest.raises(ValueError):
        fug_fracs[0] = {sp: 1.1 for sp in fug_fracs[0].keys()}
        fugacity_bias.fugacity_fractions = fug_fracs
    with pytest.raises(ValueError):
        fug_fracs[0] = {"A": 0.5, "D": 0.6}
        fugacity_bias.fugacity_fractions = fug_fracs
    with pytest.raises(ValueError):
        fug_fracs[0]["foo"] = 0.4
        FugacityBias(
            fugacity_bias.sublattices,
            fugacity_fractions=fug_fracs,
        )
    with pytest.raises(ValueError):
        del fug_fracs[0]["foo"]
        FugacityBias(
            fugacity_bias.sublattices,
            fugacity_fractions=fug_fracs,
        )
    with pytest.raises(ValueError):
        fug_fracs[0][str(list(fug_fracs[0].keys())[0])] = 0.0
        fugacity_bias.fugacity_fractions = fug_fracs


def test_build_fu_table(fugacity_bias):
    table = fugacity_bias._build_fu_table(fugacity_bias.fugacity_fractions)
    for sublatt in fugacity_bias.active_sublattices:
        for fus in fugacity_bias.fugacity_fractions:
            if list(sublatt.site_space.keys()) == list(fus.keys()):
                fugacity_fractions = fus
        for i in sublatt.sites:
            for j, species in zip(sublatt.encoding, sublatt.site_space):
                assert fugacity_fractions[species] == table[i, j]


# TODO: Tests for SquarechargeBias and SquarecompBias
@pytest.fixture(scope="module")
def square_charge_bias(all_sublattices):
    return SquarechargeBias(all_sublattices)


def test_charge_bias(square_charge_bias):
    table = square_charge_bias._c_table
    n_species = max(max(s.encoding) for s in square_charge_bias.sublattices) + 1
    n_sites = sum(len(s.species) for s in square_charge_bias.sublattices)
    assert table.shape == (n_sites, n_species)
    # All sites on all sublattices must be included in table
    for sublatt in square_charge_bias.sublattices:
        charges = np.array([get_oxi_state(sp) for sp in sublatt.species])
        npt.assert_array_equal(table[sublatt.sites[:, None], sublatt.encoding],
                               charges[None, :])
    # Bias should be implemented as negative.
    for _ in range(100):
        occu = gen_random_occupancy(square_charge_bias.sublattices)
        assert square_charge_bias.compute_bias(occu) <= 1E-6


@pytest.fixture(scope="module")
def square_comp_bias(all_sublattices):
    n_dims = sum(len(sublatt.species) for sublatt in all_sublattices)
    n_cons = max(n_dims - 1, 1)
    a = np.random.randint(low=-10, high=10, size=(n_cons, n_dims))
    b = np.random.randint(low=-10, high=10, size=n_cons)
    return SquarecompBias(all_sublattices, a, b)


def test_comp_bias(square_comp_bias):
    # Bias should be implemented as negative.
    for _ in range(100):
        occu = gen_random_occupancy(square_comp_bias.sublattices)
        assert square_comp_bias.compute_bias(occu) <= 1E-6<|MERGE_RESOLUTION|>--- conflicted
+++ resolved
@@ -3,10 +3,7 @@
 from copy import deepcopy
 
 import numpy as np
-<<<<<<< HEAD
 import numpy.testing as npt
-=======
->>>>>>> 37c8017d
 import pytest
 
 from smol.moca.sampler.bias import (FugacityBias, SquarechargeBias,
@@ -103,7 +100,6 @@
                 assert fugacity_fractions[species] == table[i, j]
 
 
-# TODO: Tests for SquarechargeBias and SquarecompBias
 @pytest.fixture(scope="module")
 def square_charge_bias(all_sublattices):
     return SquarechargeBias(all_sublattices)
