--- conflicted
+++ resolved
@@ -1,7 +1,6 @@
 """Test all bias terms."""
 
 from copy import deepcopy
-import numpy as np
 
 import numpy as np
 import pytest
@@ -28,15 +27,9 @@
     new_occu = occu.copy()
     rng = np.random.default_rng()
     for _ in range(50):
-<<<<<<< HEAD
-        s = random.choice(list(range(len(mcbias.active_sublattices))))
-        i = random.choice(mcbias.active_sublattices[s].sites)
-        sp = random.choice(list(range(len(mcbias.active_sublattices[s].species))))
-=======
-        s = rng.choice(list(range(len(mcbias.sublattices))))
-        i = rng.choice(mcbias.sublattices[s].sites)
-        sp = rng.choice(list(range(len(mcbias.sublattices[s].species))))
->>>>>>> 1290f537
+        s = rng.choice(list(range(len(mcbias.active_sublattices))))
+        i = rng.choice(mcbias.active_sublattices[s].sites)
+        sp = rng.choice(list(range(len(mcbias.active_sublattices[s].species))))
         step.append((i, sp))
         if i == 81:
             raise (ValueError, "81!!!!")
