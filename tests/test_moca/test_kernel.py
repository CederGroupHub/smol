--- conflicted
+++ resolved
@@ -64,11 +64,7 @@
 
     with pytest.raises(TypeError):
         trace.fourth = "blabla"
-<<<<<<< HEAD
-        _ = Trace(one=np.zeros(40), two=66)
-=======
         Trace(one=np.zeros(40), two=66)
->>>>>>> 37c8017d
 
     steptrace = StepTrace(one=np.zeros(10))
     assert isinstance(steptrace.delta_trace, Trace)
