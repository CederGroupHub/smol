import numpy as np
import numpy.testing as npt
import pytest
from pymatgen.core import Composition
from collections import Counter

from smol.cofe.space.domain import SiteSpace
from smol.moca.sampler.mcusher import Flip, Swap, Tableflip
from smol.moca.sublattice import Sublattice
from smol.moca.sampler.bias import SquarechargeBias
from smol.moca.utils.math_utils import comb

from tests.utils import gen_random_occupancy, gen_random_neutral_occupancy

mcmcusher_classes = [Flip, Swap, Tableflip]
num_sites = 100


@pytest.fixture
def all_sublattices(rng):
    # generate two tests sublattices
    sites = np.arange(num_sites)
    sites1 = rng.choice(sites, size=num_sites // 3)
    sites2 = rng.choice(np.setdiff1d(sites, sites1), size=num_sites // 4)
    sites3 = np.setdiff1d(sites, np.concatenate((sites1, sites2)))
    site_space1 = SiteSpace(Composition({"A": 0.1, "B": 0.4, "C": 0.3, "D": 0.2}))
    site_space2 = SiteSpace(Composition({"A": 0.1, "B": 0.4, "E": 0.5}))
    site_space3 = SiteSpace(Composition({"G": 1}))
    active_sublattices = [
        Sublattice(site_space1, sites1),
        Sublattice(site_space2, sites2),
    ]
    inactive_sublattices = [Sublattice(site_space3, sites3)]
    return active_sublattices, inactive_sublattices


@pytest.fixture
def all_sublattices_lmtpo():  # Do a test on sampling probabilities.
    # generate two tests sublattices
    sites = np.arange(6, dtype=int)
    sites1 = np.random.choice(sites, size=3, replace=False)
    sites2 = np.setdiff1d(sites, sites1)
    site_space1 = SiteSpace(Composition({"Li+": 2 / 3, "Zr4+": 1 / 6, "Mn3+": 1 / 6}))
    site_space2 = SiteSpace(Composition({"O2-": 5 / 6, "F-": 1 / 6}))
    active_sublattices = [Sublattice(site_space1, sites1), Sublattice(site_space2, sites2)]
    inactive_sublattices = []
    return active_sublattices, inactive_sublattices


@pytest.fixture
def rand_occu(all_sublattices):
    # generate a random occupancy according to the sublattices
    occu = gen_random_occupancy(all_sublattices[0] + all_sublattices[1])
    return occu, all_sublattices[1][0].sites  # return indices of fixed sites


@pytest.fixture
def rand_occu_lmtpo(all_sublattices_lmtpo):
    # generate a random occupancy according to the sublattices
    occu = gen_random_neutral_occupancy(all_sublattices_lmtpo[0] + all_sublattices_lmtpo[1])
    return occu, []  # return indices of fixed sites


@pytest.fixture(params=mcmcusher_classes)
def mcmcusher(request, all_sublattices):
    # instantiate mcmcushers to test
    return request.param(all_sublattices[0] + all_sublattices[1])


@pytest.fixture
def table_flip(all_sublattices_lmtpo):
    return Tableflip(all_sublattices_lmtpo[0]
                     + all_sublattices_lmtpo[1],
                     optimize_basis=True,
                     table_ergodic=True,
                     swap_weight=0.2)


def test_bad_propabilities(mcmcusher):
    with pytest.raises(ValueError):
        mcmcusher.sublattice_probabilities = [0.6, 0.1]
    with pytest.raises(AttributeError):
        mcmcusher.sublattice_probabilities = [0.5, 0.2, 0.3]


def test_propose_step(mcmcusher, rand_occu):
    occu, fixed_sites = rand_occu
    iterations = 50000
    # test with 50/50 probability
    flipped_sites = []
    count1, count2 = 0, 0
    total = 0
    for i in range(iterations):
        step = mcmcusher.propose_step(occu)
        assert len(step) == len(set([s for s, c in step]))
        # No duplicate site allowed!
        for flip in step:
            assert flip[1] != occu[flip[0]]
            if flip[0] in mcmcusher.active_sublattices[0].active_sites:
                count1 += 1
                assert flip[1] in mcmcusher.active_sublattices[0].encoding
            elif flip[0] in mcmcusher.active_sublattices[1].active_sites:
                count2 += 1
                assert flip[1] in mcmcusher.active_sublattices[1].encoding
            else:
                raise RuntimeError(
                    "Something went wrong in proposing"
                    f"a step site proposed in {step} is"
                    " not in any of the allowed sites"
                )
            total += 1
            flipped_sites.append(flip[0])

    # check probabilities seem sound
    if not isinstance(mcmcusher, Tableflip):
        assert count1 / total == pytest.approx(0.5, abs=1e-2)
        assert count2 / total == pytest.approx(0.5, abs=1e-2)
    else:
        # Because Table flip is equal per-direction.
        assert count1 / total == pytest.approx(0.6, abs=5e-2)
        assert count2 / total == pytest.approx(0.4, abs=5e-2)

    # check that every site was flipped at least once
    assert all(
        i in flipped_sites for i in np.setdiff1d(np.arange(num_sites), fixed_sites)
    )

    # make sure fixed sites remain the same
    assert all(i not in fixed_sites for i in flipped_sites)

    # Now check with a sublattice bias
    mcmcusher.sublattice_probabilities = [0.8, 0.2]
    flipped_sites = []
    count1, count2 = 0, 0
    total = 0
    for i in range(iterations):
        step = mcmcusher.propose_step(occu)
        for flip in step:
            if flip[0] in mcmcusher.active_sublattices[0].active_sites:
                count1 += 1
                assert flip[1] in mcmcusher.active_sublattices[0].encoding
            elif flip[0] in mcmcusher.active_sublattices[1].sites:
                count2 += 1
                assert flip[1] in mcmcusher.active_sublattices[1].encoding
            else:
                raise RuntimeError(
                    "Something went wrong in proposing"
                    f"a step site proposed in {step} is"
                    " not in any of the allowed sites"
                )
            total += 1
            flipped_sites.append(flip[0])
<<<<<<< HEAD
    assert count1 / total == pytest.approx(0.8, abs=1E-2)
    assert count2 / total == pytest.approx(0.2, abs=1E-2)


def get_oxi_state(sp):
    if 'oxi_state' in dir(sp):
        return sp.oxi_state
    else:
        return 0

def is_neutral(occu,bits,sublat_list):
    charge = 0
    for sl_id,sl in enumerate(sublat_list):
        charge += sum([get_oxi_state(bits[sl_id][sp_id]) for sp_id in occu[sl]])
    return charge == 0

def test_flip_neutral(tableflipper, rand_occu_neutral):

    occu = deepcopy(rand_occu_neutral)
    sl_list = [[0,1,2,3,4,5],[6,7,8,9,10,11]]
    bits = tableflipper.bits

    for i in range(30000):
        assert is_neutral(occu,bits,sl_list)
        step = tableflipper.propose_step(occu)
        # With weights mask, we should not propose null steps any more.
        assert len(step) > 0
        #print('step:',step)
        for s_id, sp_id in step:
            occu[s_id] = sp_id

def test_flip_partial(partialflipper, rand_occu_partial):

    occu = deepcopy(rand_occu_partial)
    sl_list = [[0,1,2,3,4,5],[6,7,8,9,10,11]]
    bits = partialflipper.bits
    print("Bits:", bits)

    for i in range(30000):
        assert is_neutral(occu,bits,sl_list)
        step = partialflipper.propose_step(occu)
        # With weights mask, we should not propose null steps any more.
        assert len(step) > 0
        assert not any(i in [0, 3, 6, 9] for i, s in step)
        #print('step:',step)
        for s_id, sp_id in step:
            occu[s_id] = sp_id

def is_canonical(occu,step,sublat_list):
    if len(step)==0:
        return True
    if len(step)!=2:
        return False
    if (occu[step[0][0]] == step[1][1] and
        occu[step[1][0]] == step[0][1]):
        sl_id_0 = None
        sl_id_1 = None
        for sl_id, sl in enumerate(sublat_list):
            if step[0][0] in sl:
                sl_id_0 = sl_id
            if step[1][0] in sl:
                sl_id_1 = sl_id
        if sl_id_0 == sl_id_1:
            return True
    return False

def compstat_to_random_occu(compstat, sl_sizes, sc_size):
    random_occu = []
    for sl_comp, sl_size in zip(compstat, sl_sizes):
        sl_occu = np.zeros(sl_size * sc_size, dtype=np.int64)
        if sum(sl_comp) != sl_size * sc_size:
            raise ValueError("Number of sublattice species does\
                              not sum to sublattice size")
        shuffled_ids = list(range(sl_size*sc_size))
        random.shuffle(shuffled_ids)
        n_assigned = 0
        for sp, n in enumerate(sl_comp):
            sl_occu[shuffled_ids[n_assigned: n_assigned + n]] = sp
            n_assigned += n
        random_occu.append(sl_occu)
    return np.array(random_occu, dtype=np.int64).flatten()

def hash_occu(occu):
    hashed = ''
    for o in occu:
        hashed += str(int(round(o)))
    return hashed

def dehash_occu(hashed):
    occu = []
    for i in hashed:
        occu.append(int(i))
    return np.array(occu, dtype=np.int64)

# Run MC on a null hamiltonian to check correctness of detail balance.
# This will take some time.
def get_all_neutral_occus(compspace):
    compstats = comp_space.int_grids(sc_size=3, form='compstat')
    occus = []
    for c in compstats:
        occus_an = []
        occus_ca = []
        for perm in permutations(range(3)):
            o = np.zeros(3, dtype=int)
            o[:] = 2
            o[:perm[c[0][0]]] = 0
            o[perm[c[0][0]:(c[0][0]+c[0][1])]] = 1
            o_hash = hash_occu(o)
            if o_hash not in occus_ca:
                occus_ca.append(o_hash)
        for perm in permutations(range(3)):
            o = np.zeros(3, dtype=int)
            o[:] = 1
            o[:perm[c[1][0]]] = 0
            o_hash = hash_occu(o)
            if o_hash not in occus_an:
                occus_an.append(o_hash)
        for o_an in occus_an:
            for o_ca in occus_ca:
                occus.append(o_ca+o_an)
    assert len(occus) == 34
    return occus


def test_mask():
    bits = [[Species('Li',1), Species('Mn',3), Species('Ti',4)],[Species('P',-3), Species('O',-2)]]

    space = CompSpace(bits)
    # Flip 1: Ti+P -> Mn+O
    # Flip 2: Li+Ti+O -> 2Mn+P
    table = space.min_flip_table
    comp_stats = [[[4,0,2],[0,6]],
                  [[3,3,0],[0,6]],
                  [[3,1,2],[2,4]],
                  [[2,4,0],[2,4]],
                  [[3,0,3],[3,3]],
                  [[2,3,1],[3,3]],
                  [[2,0,4],[6,0]],
                  [[1,3,2],[6,0]],
                  [[0,6,0],[6,0]]]
    masks = [[0,0,1,0],
             [0,1,0,0],
             [1,1,1,0],
             [0,1,0,1],
             [1,0,1,0],
             [1,1,1,1],
             [1,0,0,0],
             [1,0,0,1],
             [0,0,0,1]]
    test_masks = [flip_weights_mask(table, c) for c in comp_stats]
    assert np.allclose(masks, test_masks)


def test_neutral_probabilities():

    space1 = SiteSpace(Composition({'Li+':0.5,'Mn3+':0.3333333,'Ti4+':0.1666667}))
    space2 = SiteSpace(Composition({'O2-':0.8333333,'P3-':0.1666667}))
    sl1 = Sublattice(space1,np.array([0,1,2]))
    sl2 = Sublattice(space2,np.array([3,4,5]))

    tableflipper = Tableflipper([sl1, sl2])
    comp_space = tableflipper._compspace
    compstats = comp_space.int_grids(sc_size=3, form='compstat')
    state_counter = {}
    comp = random.choice(compstats)
    occu = compstat_to_random_occu(comp,sl_sizes=[1,1], sc_size=3)
    print("Initial occupancy:", occu)
    for i in range(1000000):
        occu_str = hash_occu(occu)
        if i > 100000:
            if occu_str not in state_counter:
                state_counter[occu_str] = 1
            else:
                state_counter[occu_str] += 1
        step = tableflipper.propose_step(occu)
        factor = tableflipper.compute_a_priori_factor(occu, step)
        #factor = 1
        if np.log(random.random()) < np.log(factor):
            # Accept step
            for sid, sp_to in step:
                occu[sid] = sp_to
    N = sum(list(state_counter.values()))
    sorted_counter = sorted(list(state_counter.items()), key=lambda x: x[1])
    print("Total number of states:", len(state_counter))
    print("Max frequency:", sorted_counter[-1][1])
    print("Max frequency occu:", sorted_counter[-1][0])
    print("Min frequency:", sorted_counter[0][1])
    print("Min frequency occu:", sorted_counter[0][0])
    print("Average frequency:", np.average(list(state_counter.values())))
 
    # Test with zero hamiltonian, assert equal frequency.
    assert len(state_counter) <= 34  # Total 34 possible states.
    assert len(state_counter) > 31
    assert (max(state_counter.values())-min(state_counter.values()))/np.average(list(state_counter.values())) < 0.2

def test_partial_probabilities():

    space1 = SiteSpace(Composition({'Li+':0.5,'Mn3+':0.3333333,'Ti4+':0.1666667}))
    space2 = SiteSpace(Composition({'O2-':0.8333333,'P3-':0.1666667}))
    sl1 = Sublattice(space1,np.array([0,1,2]))
    sl2 = Sublattice(space2,np.array([3,4,5]))
    sl2.restrict_sites([5])

    tableflipper = Tableflipper([sl1, sl2])
    comp_space = tableflipper._compspace
    state_counter = {}
    print("Bits:", tableflipper.bits)

    occu = np.array([2, 2, 2, 0, 0, 0])
    print("Initial occupancy:", occu)
    for i in range(500000):
        occu_str = hash_occu(occu)
        if i > 50000:
            if occu_str not in state_counter:
                state_counter[occu_str] = 1
            else:
                state_counter[occu_str] += 1
        step = tableflipper.propose_step(occu)
        factor = tableflipper.compute_a_priori_factor(occu, step)
        #factor = 1
        if np.log(random.random()) < np.log(factor):
            # Accept step
            for sid, sp_to in step:
                occu[sid] = sp_to
    N = sum(list(state_counter.values()))
    sorted_counter = sorted(list(state_counter.items()), key=lambda x: x[1])
    print("Total number of states:", len(state_counter))
    print("Max frequency:", sorted_counter[-1][1])
    print("Max frequency occu:", sorted_counter[-1][0])
    print("Min frequency:", sorted_counter[0][1])
    print("Min frequency occu:", sorted_counter[0][0])
    print("Average frequency:", np.average(list(state_counter.values())))
 
    # Test with zero hamiltonian, assert equal frequency.
    assert len(state_counter) <= 19  # Total 19 possible states.
    assert len(state_counter) > 17
    assert (max(state_counter.values())-min(state_counter.values()))/np.average(list(state_counter.values())) < 0.2
=======
    if not isinstance(mcmcusher, Tableflip):
        assert count1 / total == pytest.approx(0.8, abs=1e-2)
        assert count2 / total == pytest.approx(0.2, abs=1e-2)


def test_table_flip(table_flip, rand_occu_lmtpo):

    def get_n(occu, sublattices):
        sl1, sl2 = sublattices
        n = np.array([(occu[sl1.sites] == 0).sum(),
                      (occu[sl1.sites] == 1).sum(),
                      (occu[sl1.sites] == 2).sum(),
                      (occu[sl2.sites] == 0).sum(),
                      (occu[sl2.sites] == 1).sum()],
                     dtype=int
                     )
        return n

    def get_hash(a):
        return tuple(a.tolist())

    def get_n_states(n):
        assert n[:3].sum() == 3
        assert n[3:].sum() == 3
        return comb(3, n[0]) * comb(3 - n[0], n[1]) * comb(3, n[3])

    occu = rand_occu_lmtpo[0].copy()
    bias = SquarechargeBias(table_flip.sublattices)
    o_counter = Counter()
    n_counter = Counter()

    # Uniformly random kernel.
    # print("Sublattices:", table_flip.sublattices)
    l = 100000
    for i in range(l):
        assert bias.compute_bias(occu) == 0
        step = table_flip.propose_step(occu)
        n = get_n(occu, table_flip.sublattices)
        # print("occu:", occu)
        # print("n:", n)
        # print("step:", step)
        flip_id, direction = table_flip._get_flip_id(occu, step)
        occu_next = occu.copy()
        for s_id, code in step:
            occu_next[s_id] = code
        # print("occu_next:", occu_next)
        # print("n_next:", get_n(occu_next))
        dn = get_n(occu_next, table_flip.sublattices) - n
        # Check dn is always correct.
        if flip_id == -1:
            assert direction == 0
            npt.assert_array_equal(dn, 0)
            if len(step) == 2:
                assert np.any(n != 6)
                assert np.all(n >= 0)
            else:
                assert len(step) == 0
        else:
            dd = - 2 * direction + 1
            npt.assert_array_equal(dd * table_flip.flip_table[flip_id, :],
                                   dn)

        n_counter[get_hash(n)] += 1
        o_counter[get_hash(occu)] += 1

        log_priori = table_flip.compute_log_priori_factor(occu, step)
        # Null step might still exist.
        # assert len(step) > 0
        if log_priori >= 0 or log_priori >= np.log(np.random.rand()):
            # Accepted.
            occu = occu_next.copy()

    # When finished, see if distribution is correct.
    assert len(n_counter) == 3
    n_occus = []
    for n_hash in n_counter.keys():
        n = np.array(n_hash, dtype=int)
        n_occus.append(get_n_states(n))
    n_occus = np.array(n_occus)
    assert len(o_counter) == sum(n_occus)
    o_count_av = l / sum(n_occus)
    npt.assert_allclose(np.array(list(o_counter.values())) / o_count_av,
                        1, atol=0.1)
    n_counts = np.array(list(n_counter.values()))
    r_counts = n_counts / n_counts.sum()
    r_occus = n_occus / n_occus.sum()
    npt.assert_allclose(r_counts, r_occus, atol=0.1)
    # print("r_counts:", r_counts)
    # print("r_occus:", r_occus)
    # print("occupancies:", o_counter)
    # assert False
    # Read numerical values, they are acceptable.
>>>>>>> b8320688
<|MERGE_RESOLUTION|>--- conflicted
+++ resolved
@@ -150,245 +150,6 @@
                 )
             total += 1
             flipped_sites.append(flip[0])
-<<<<<<< HEAD
-    assert count1 / total == pytest.approx(0.8, abs=1E-2)
-    assert count2 / total == pytest.approx(0.2, abs=1E-2)
-
-
-def get_oxi_state(sp):
-    if 'oxi_state' in dir(sp):
-        return sp.oxi_state
-    else:
-        return 0
-
-def is_neutral(occu,bits,sublat_list):
-    charge = 0
-    for sl_id,sl in enumerate(sublat_list):
-        charge += sum([get_oxi_state(bits[sl_id][sp_id]) for sp_id in occu[sl]])
-    return charge == 0
-
-def test_flip_neutral(tableflipper, rand_occu_neutral):
-
-    occu = deepcopy(rand_occu_neutral)
-    sl_list = [[0,1,2,3,4,5],[6,7,8,9,10,11]]
-    bits = tableflipper.bits
-
-    for i in range(30000):
-        assert is_neutral(occu,bits,sl_list)
-        step = tableflipper.propose_step(occu)
-        # With weights mask, we should not propose null steps any more.
-        assert len(step) > 0
-        #print('step:',step)
-        for s_id, sp_id in step:
-            occu[s_id] = sp_id
-
-def test_flip_partial(partialflipper, rand_occu_partial):
-
-    occu = deepcopy(rand_occu_partial)
-    sl_list = [[0,1,2,3,4,5],[6,7,8,9,10,11]]
-    bits = partialflipper.bits
-    print("Bits:", bits)
-
-    for i in range(30000):
-        assert is_neutral(occu,bits,sl_list)
-        step = partialflipper.propose_step(occu)
-        # With weights mask, we should not propose null steps any more.
-        assert len(step) > 0
-        assert not any(i in [0, 3, 6, 9] for i, s in step)
-        #print('step:',step)
-        for s_id, sp_id in step:
-            occu[s_id] = sp_id
-
-def is_canonical(occu,step,sublat_list):
-    if len(step)==0:
-        return True
-    if len(step)!=2:
-        return False
-    if (occu[step[0][0]] == step[1][1] and
-        occu[step[1][0]] == step[0][1]):
-        sl_id_0 = None
-        sl_id_1 = None
-        for sl_id, sl in enumerate(sublat_list):
-            if step[0][0] in sl:
-                sl_id_0 = sl_id
-            if step[1][0] in sl:
-                sl_id_1 = sl_id
-        if sl_id_0 == sl_id_1:
-            return True
-    return False
-
-def compstat_to_random_occu(compstat, sl_sizes, sc_size):
-    random_occu = []
-    for sl_comp, sl_size in zip(compstat, sl_sizes):
-        sl_occu = np.zeros(sl_size * sc_size, dtype=np.int64)
-        if sum(sl_comp) != sl_size * sc_size:
-            raise ValueError("Number of sublattice species does\
-                              not sum to sublattice size")
-        shuffled_ids = list(range(sl_size*sc_size))
-        random.shuffle(shuffled_ids)
-        n_assigned = 0
-        for sp, n in enumerate(sl_comp):
-            sl_occu[shuffled_ids[n_assigned: n_assigned + n]] = sp
-            n_assigned += n
-        random_occu.append(sl_occu)
-    return np.array(random_occu, dtype=np.int64).flatten()
-
-def hash_occu(occu):
-    hashed = ''
-    for o in occu:
-        hashed += str(int(round(o)))
-    return hashed
-
-def dehash_occu(hashed):
-    occu = []
-    for i in hashed:
-        occu.append(int(i))
-    return np.array(occu, dtype=np.int64)
-
-# Run MC on a null hamiltonian to check correctness of detail balance.
-# This will take some time.
-def get_all_neutral_occus(compspace):
-    compstats = comp_space.int_grids(sc_size=3, form='compstat')
-    occus = []
-    for c in compstats:
-        occus_an = []
-        occus_ca = []
-        for perm in permutations(range(3)):
-            o = np.zeros(3, dtype=int)
-            o[:] = 2
-            o[:perm[c[0][0]]] = 0
-            o[perm[c[0][0]:(c[0][0]+c[0][1])]] = 1
-            o_hash = hash_occu(o)
-            if o_hash not in occus_ca:
-                occus_ca.append(o_hash)
-        for perm in permutations(range(3)):
-            o = np.zeros(3, dtype=int)
-            o[:] = 1
-            o[:perm[c[1][0]]] = 0
-            o_hash = hash_occu(o)
-            if o_hash not in occus_an:
-                occus_an.append(o_hash)
-        for o_an in occus_an:
-            for o_ca in occus_ca:
-                occus.append(o_ca+o_an)
-    assert len(occus) == 34
-    return occus
-
-
-def test_mask():
-    bits = [[Species('Li',1), Species('Mn',3), Species('Ti',4)],[Species('P',-3), Species('O',-2)]]
-
-    space = CompSpace(bits)
-    # Flip 1: Ti+P -> Mn+O
-    # Flip 2: Li+Ti+O -> 2Mn+P
-    table = space.min_flip_table
-    comp_stats = [[[4,0,2],[0,6]],
-                  [[3,3,0],[0,6]],
-                  [[3,1,2],[2,4]],
-                  [[2,4,0],[2,4]],
-                  [[3,0,3],[3,3]],
-                  [[2,3,1],[3,3]],
-                  [[2,0,4],[6,0]],
-                  [[1,3,2],[6,0]],
-                  [[0,6,0],[6,0]]]
-    masks = [[0,0,1,0],
-             [0,1,0,0],
-             [1,1,1,0],
-             [0,1,0,1],
-             [1,0,1,0],
-             [1,1,1,1],
-             [1,0,0,0],
-             [1,0,0,1],
-             [0,0,0,1]]
-    test_masks = [flip_weights_mask(table, c) for c in comp_stats]
-    assert np.allclose(masks, test_masks)
-
-
-def test_neutral_probabilities():
-
-    space1 = SiteSpace(Composition({'Li+':0.5,'Mn3+':0.3333333,'Ti4+':0.1666667}))
-    space2 = SiteSpace(Composition({'O2-':0.8333333,'P3-':0.1666667}))
-    sl1 = Sublattice(space1,np.array([0,1,2]))
-    sl2 = Sublattice(space2,np.array([3,4,5]))
-
-    tableflipper = Tableflipper([sl1, sl2])
-    comp_space = tableflipper._compspace
-    compstats = comp_space.int_grids(sc_size=3, form='compstat')
-    state_counter = {}
-    comp = random.choice(compstats)
-    occu = compstat_to_random_occu(comp,sl_sizes=[1,1], sc_size=3)
-    print("Initial occupancy:", occu)
-    for i in range(1000000):
-        occu_str = hash_occu(occu)
-        if i > 100000:
-            if occu_str not in state_counter:
-                state_counter[occu_str] = 1
-            else:
-                state_counter[occu_str] += 1
-        step = tableflipper.propose_step(occu)
-        factor = tableflipper.compute_a_priori_factor(occu, step)
-        #factor = 1
-        if np.log(random.random()) < np.log(factor):
-            # Accept step
-            for sid, sp_to in step:
-                occu[sid] = sp_to
-    N = sum(list(state_counter.values()))
-    sorted_counter = sorted(list(state_counter.items()), key=lambda x: x[1])
-    print("Total number of states:", len(state_counter))
-    print("Max frequency:", sorted_counter[-1][1])
-    print("Max frequency occu:", sorted_counter[-1][0])
-    print("Min frequency:", sorted_counter[0][1])
-    print("Min frequency occu:", sorted_counter[0][0])
-    print("Average frequency:", np.average(list(state_counter.values())))
- 
-    # Test with zero hamiltonian, assert equal frequency.
-    assert len(state_counter) <= 34  # Total 34 possible states.
-    assert len(state_counter) > 31
-    assert (max(state_counter.values())-min(state_counter.values()))/np.average(list(state_counter.values())) < 0.2
-
-def test_partial_probabilities():
-
-    space1 = SiteSpace(Composition({'Li+':0.5,'Mn3+':0.3333333,'Ti4+':0.1666667}))
-    space2 = SiteSpace(Composition({'O2-':0.8333333,'P3-':0.1666667}))
-    sl1 = Sublattice(space1,np.array([0,1,2]))
-    sl2 = Sublattice(space2,np.array([3,4,5]))
-    sl2.restrict_sites([5])
-
-    tableflipper = Tableflipper([sl1, sl2])
-    comp_space = tableflipper._compspace
-    state_counter = {}
-    print("Bits:", tableflipper.bits)
-
-    occu = np.array([2, 2, 2, 0, 0, 0])
-    print("Initial occupancy:", occu)
-    for i in range(500000):
-        occu_str = hash_occu(occu)
-        if i > 50000:
-            if occu_str not in state_counter:
-                state_counter[occu_str] = 1
-            else:
-                state_counter[occu_str] += 1
-        step = tableflipper.propose_step(occu)
-        factor = tableflipper.compute_a_priori_factor(occu, step)
-        #factor = 1
-        if np.log(random.random()) < np.log(factor):
-            # Accept step
-            for sid, sp_to in step:
-                occu[sid] = sp_to
-    N = sum(list(state_counter.values()))
-    sorted_counter = sorted(list(state_counter.items()), key=lambda x: x[1])
-    print("Total number of states:", len(state_counter))
-    print("Max frequency:", sorted_counter[-1][1])
-    print("Max frequency occu:", sorted_counter[-1][0])
-    print("Min frequency:", sorted_counter[0][1])
-    print("Min frequency occu:", sorted_counter[0][0])
-    print("Average frequency:", np.average(list(state_counter.values())))
- 
-    # Test with zero hamiltonian, assert equal frequency.
-    assert len(state_counter) <= 19  # Total 19 possible states.
-    assert len(state_counter) > 17
-    assert (max(state_counter.values())-min(state_counter.values()))/np.average(list(state_counter.values())) < 0.2
-=======
     if not isinstance(mcmcusher, Tableflip):
         assert count1 / total == pytest.approx(0.8, abs=1e-2)
         assert count2 / total == pytest.approx(0.2, abs=1e-2)
@@ -480,5 +241,4 @@
     # print("r_occus:", r_occus)
     # print("occupancies:", o_counter)
     # assert False
-    # Read numerical values, they are acceptable.
->>>>>>> b8320688
+    # Read numerical values, they are acceptable.