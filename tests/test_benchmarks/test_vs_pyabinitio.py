--- conflicted
+++ resolved
@@ -9,13 +9,6 @@
 
 from smol.cofe import ClusterExpansion, ClusterSubspace, StructureWrangler
 from smol.cofe.extern import EwaldTerm
-<<<<<<< HEAD
-from smol.moca import (CEProcessor, EwaldProcessor, CompositeProcessor, 
-                       CanonicalEnsemble, Sampler)
-from tests.data import (pyabinitio_LiMn3OF_dataset,
-                        pyabinitio_LiNi2Mn4OF_dataset, lno_prim, lno_data,
-                        lno_gc_run_10000)
-=======
 from smol.moca import CanonicalEnsemble, Sampler
 from tests.data import (
     lno_data,
@@ -24,9 +17,6 @@
     pyabinitio_LiMn3OF_dataset,
     pyabinitio_LiNi2Mn4OF_dataset,
 )
->>>>>>> 6047f3ae
-
-# TODO test montecarlo with a ternary.
 
 
 class TestvsPyabinitio(unittest.TestCase):
@@ -81,18 +71,10 @@
         for s, e in lno_data:
             sw.add_data(s, {"energy": e}, verbose=True)
 
-<<<<<<< HEAD
-        coefs = np.linalg.lstsq(sw.feature_matrix,
-                               sw.get_property_vector('energy'),
-                               rcond=None)[0]
-        ce = ClusterExpansion(cs, coefficients=coefs,
-                              feature_matrix=sw.feature_matrix)
-=======
         coefs = np.linalg.lstsq(
             sw.feature_matrix, sw.get_property_vector("energy"), rcond=None
         )[0]
         ce = ClusterExpansion(cs, coefficients=coefs)
->>>>>>> 6047f3ae
 
         # make a supercell structure
         test_struct = lno_prim.copy()
@@ -111,32 +93,8 @@
         test_struct.make_supercell(matrix)
         sc_matrix = cs.scmatrix_from_structure(test_struct)
         n_atoms = len(test_struct)
-
-        ce_processor = CEProcessor(cs, sc_matrix, coefs[:-1])
-        ce_processor_ind = CEProcessor(cs, sc_matrix,
-                                         optimize_indicator=True)
-        ewald_processor = EwaldProcessor(cs,sc_matrix,cs.external_terms[0],coefs[-1])
-        processor = CompositeProcessor(cs,sc_matrix)
-        processor.add_processor(ce_processor)
-        processor.add_processor(ewald_processor)        
-
-        init_occu = processor.occupancy_from_structure(test_struct)
         iterations = 10000
         sample_interval = 100
-<<<<<<< HEAD
-        temp = lno_gc_run_10000['temperature']
-        for pr in (processor, processor_ind):
-            ens = CanonicalEnsemble(pr, temperature=temp)
-                                    
-            samp = Sampler.from_ensemble(ens,temperature=temp)
-            samp.run(iterations,initial_occupancies=np.array([init_occu]),\
-                     thin_by=sample_interval)
-
-            self.assertAlmostEqual(lno_gc_run_10000['min_energy']/n_atoms,
-                                   samp.samples.get_minimum_energy()/n_atoms, places=1)
-            self.assertAlmostEqual(lno_gc_run_10000['average_energy']/n_atoms,
-                                   samp.samples.mean_energy()/n_atoms, places=1)
-=======
         temp = lno_gc_run_10000["temperature"]
         ens = CanonicalEnsemble.from_cluster_expansion(ce, supercell_matrix=sc_matrix)
         init_occu = ens.processor.occupancy_from_structure(test_struct)
@@ -151,5 +109,4 @@
             lno_gc_run_10000["average_energy"] / n_atoms,
             sampler.samples.mean_energy() / n_atoms,
             places=1,
-        )
->>>>>>> 6047f3ae
+        )