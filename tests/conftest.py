--- conflicted
+++ resolved
@@ -3,23 +3,15 @@
 import numpy as np
 import pytest
 from monty.serialization import loadfn
-<<<<<<< HEAD
-from smol.cofe import ClusterSubspace, ClusterExpansion
-from smol.moca.processor import ClusterExpansionProcessor, \
-    EwaldProcessor, ClusterDecompositionProcessor, CompositeProcessor
-from smol.moca import CanonicalEnsemble, SemiGrandEnsemble
-=======
 from pymatgen.core import Structure
 
 from smol.cofe import ClusterSubspace, StructureWrangler
->>>>>>> 58071164
 from smol.cofe.extern import EwaldTerm
 from smol.cofe.space.basis import BasisIterator
+from smol.moca.processor import ClusterExpansionProcessor, \
+    EwaldProcessor, ClusterDecompositionProcessor, CompositeProcessor
 from smol.moca import (
     CanonicalEnsemble,
-    ClusterExpansionProcessor,
-    CompositeProcessor,
-    EwaldProcessor,
     SemiGrandEnsemble,
 )
 from smol.utils import get_subclasses
@@ -108,8 +100,8 @@
     coefs = 2 * rng.random(cluster_subspace.num_corr_functions)
     scmatrix = 3 * np.eye(3)
     return ClusterExpansionProcessor(
-<<<<<<< HEAD
-        cluster_subspace, supercell_matrix=scmatrix, coefficients=coefs)
+        cluster_subspace, supercell_matrix=scmatrix, coefficients=coefs
+    )
 
 
 @pytest.fixture(params=['CE', 'CD'], scope='module')
@@ -136,27 +128,6 @@
     # bind raw coefficients since OD processors do not store them
     # and be able to test computing properties, hacky but oh well
     proc.raw_coefs = coefs
-=======
-        cluster_subspace, supercell_matrix=scmatrix, coefficients=coefs
-    )
-
-
-@pytest.fixture(scope="module")
-def composite_processor(cluster_subspace_ewald, rng):
-    coefs = 2 * rng.random(cluster_subspace_ewald.num_corr_functions + 1)
-    scmatrix = 3 * np.eye(3)
-    proc = CompositeProcessor(cluster_subspace_ewald, supercell_matrix=scmatrix)
-    proc.add_processor(
-        ClusterExpansionProcessor(
-            cluster_subspace_ewald, scmatrix, coefficients=coefs[:-1]
-        )
-    )
-    proc.add_processor(
-        EwaldProcessor(
-            cluster_subspace_ewald, scmatrix, EwaldTerm(), coefficient=coefs[-1]
-        )
-    )
->>>>>>> 58071164
     return proc
 
 
@@ -174,13 +145,6 @@
     return request.param(composite_processor, **kwargs)
 
 
-<<<<<<< HEAD
-@pytest.fixture(scope='module')
-def single_canonical_ensemble(single_subspace):
-    coefs = np.random.random(single_subspace.num_corr_functions)
-    proc = ClusterExpansionProcessor(single_subspace, 4 * np.eye(3), coefs)
-    return CanonicalEnsemble(proc)
-=======
 @pytest.fixture(scope="module")
 def single_canonical_ensemble(single_subspace, rng):
     coefs = rng.random(single_subspace.num_corr_functions)
@@ -208,5 +172,4 @@
         wrangler.add_entry(entry, weights={"random": 2.0})
     yield wrangler
     # force remove any external terms added in tetts
-    wrangler.cluster_subspace._external_terms = []
->>>>>>> 58071164
+    wrangler.cluster_subspace._external_terms = []