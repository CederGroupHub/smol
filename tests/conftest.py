import os
import pytest
import numpy as np
from pymatgen.core import Structure
from monty.serialization import loadfn
from smol.cofe import ClusterSubspace
from smol.moca import CanonicalEnsemble, SemiGrandEnsemble, \
    ClusterExpansionProcessor, EwaldProcessor, CompositeProcessor
from smol.cofe.extern import EwaldTerm
from smol.cofe.space.basis import BasisIterator
from smol.utils import get_subclasses

# load test data files and set them up as fixtures
DATA_DIR = os.path.join(os.path.dirname(__file__), 'data')

# some test structures and other parameters for creating fixtures
files = ['AuPd_prim.json', 'CrFeW_prim.json', 'LiCaBr_prim.json',
         'LiMOF_prim.json', 'LiMnTiVOF_prim.json']

test_structures = [loadfn(os.path.join(DATA_DIR, file)) for file in files]
basis_iterator_names = list(get_subclasses(BasisIterator))
ensembles = [CanonicalEnsemble, SemiGrandEnsemble]

# fixture definitions used in several tests


@pytest.fixture(scope='package')
def cluster_cutoffs():
    # parametrize this if we ever want to test on different cutoffs
    return {2: 6, 3: 5, 4: 4}


@pytest.fixture(params=test_structures, scope='package')
def structure(request):
    return request.param


@pytest.fixture(scope='package')
def expansion_structure(structure):
    sites = [site for site in structure if site.species.num_atoms < 0.99
             or len(site.species) > 1]
    return Structure.from_sites(sites)


@pytest.fixture(scope='package')
def single_structure():
    # this is the LiCaBr structure used for some fixed tests
    return test_structures[2]


@pytest.fixture(params=test_structures, scope='package')
def cluster_subspace(cluster_cutoffs, request):
    subspace = ClusterSubspace.from_cutoffs(
        request.param, cutoffs=cluster_cutoffs, supercell_size='volume')
    return subspace


@pytest.fixture(params=test_structures, scope='package')
def cluster_subspace_ewald(cluster_cutoffs, request):
    subspace = ClusterSubspace.from_cutoffs(
        request.param, cutoffs=cluster_cutoffs, supercell_size='volume')
    subspace.add_external_term(EwaldTerm())
    return subspace


@pytest.fixture(scope='package')
def single_subspace(single_structure):
    # this is a subspace with the LiCaBr structure for some fixed tests
    subspace = ClusterSubspace.from_cutoffs(
        single_structure, cutoffs={2: 6, 3: 5}, supercell_size='volume')
    return subspace


@pytest.fixture(scope='module')
def ce_processor(cluster_subspace):
    coefs = 2 * np.random.random(cluster_subspace.num_corr_functions)
    scmatrix = 3 * np.eye(3)
    return ClusterExpansionProcessor(cluster_subspace, supercell_matrix=scmatrix,
                       coefficients=coefs)


@pytest.fixture(scope='module')
def composite_processor(cluster_subspace_ewald):
    coefs = 2 * np.random.random(cluster_subspace_ewald.num_corr_functions + 1)
    scmatrix = 3 * np.eye(3)
    proc = CompositeProcessor(cluster_subspace_ewald, supercell_matrix=scmatrix)
    proc.add_processor(ClusterExpansionProcessor(cluster_subspace_ewald, scmatrix,
                                   coefficients=coefs[:-1]))
    proc.add_processor(EwaldProcessor(cluster_subspace_ewald, scmatrix, EwaldTerm(),
                                      coefficient=coefs[-1]))
    return proc


@pytest.fixture(params=ensembles, scope='module')
def ensemble(composite_processor, request):
    if request.param is SemiGrandEnsemble:
        kwargs = {'chemical_potentials':
                  {sp: 0.3 for space in composite_processor.unique_site_spaces
                   for sp in space.keys()}}
    else:
        kwargs = {}
    return request.param(composite_processor, **kwargs)


@pytest.fixture(scope='module')
def single_canonical_ensemble(single_subspace):
    coefs = np.random.random(single_subspace.num_corr_functions)
<<<<<<< HEAD
    proc = CEProcessor(single_subspace, 4 * np.eye(3), coefs)
    return CanonicalEnsemble(proc)


@pytest.fixture(params=basis_iterator_names, scope='package')
def basis_name(request):
    return request.param.split('Iterator')[0]


@pytest.fixture
def supercell_matrix():
    m = np.random.randint(-3, 3, size=(3, 3))
    while abs(np.linalg.det(m)) < 1E-6:  # make sure not singular
        m = np.random.randint(-3, 3, size=(3, 3))
    return m
=======
    proc = ClusterExpansionProcessor(single_subspace, 4 * np.eye(3), coefs)
    return CanonicalEnsemble(proc)
>>>>>>> 0452f130
<|MERGE_RESOLUTION|>--- conflicted
+++ resolved
@@ -105,8 +105,7 @@
 @pytest.fixture(scope='module')
 def single_canonical_ensemble(single_subspace):
     coefs = np.random.random(single_subspace.num_corr_functions)
-<<<<<<< HEAD
-    proc = CEProcessor(single_subspace, 4 * np.eye(3), coefs)
+    proc = ClusterExpansionProcessor(single_subspace, 4 * np.eye(3), coefs)
     return CanonicalEnsemble(proc)
 
 
@@ -120,8 +119,4 @@
     m = np.random.randint(-3, 3, size=(3, 3))
     while abs(np.linalg.det(m)) < 1E-6:  # make sure not singular
         m = np.random.randint(-3, 3, size=(3, 3))
-    return m
-=======
-    proc = ClusterExpansionProcessor(single_subspace, 4 * np.eye(3), coefs)
-    return CanonicalEnsemble(proc)
->>>>>>> 0452f130
+    return m