--- conflicted
+++ resolved
@@ -76,21 +76,7 @@
     structure.make_supercell(size)
     for site in structure:
         site.species = Composition({rng.choice(list(site.species.keys())): 1})
-<<<<<<< HEAD
     return structure
-=======
-    return structure
-
-
-def gen_fake_training_data(prim_structure, n=10, rng=None):
-    """Generate a fake structure, energy training set."""
-    rng = np.random.default_rng(rng)
-    training_data = []
-    for energy in rng.random(n):
-        struct = gen_random_structure(prim_structure, size=rng.integers(2, 6), rng=rng)
-        energy *= -len(struct)
-        training_data.append(ComputedStructureEntry(struct, energy))
-    return training_data
 
 
 def compute_cluster_interactions(expansion, structure, normalized=True, scmatrix=None):
@@ -110,5 +96,4 @@
             for i in range(len(expansion.cluster_subspace.orbits) + 1)
         ]
     )
-    return interactions
->>>>>>> c7ccb162
+    return interactions