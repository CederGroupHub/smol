"""
A few testing utilities that may be useful to just import and run.
Some of these are borrowed from pymatgen test scripts.
"""

import json

import numpy as np
from monty.json import MontyDecoder, MSONable
from pymatgen.core import Composition, Element

from smol.cofe.space.domain import Vacancy


def assert_msonable(obj, skip_keys=None, test_if_subclass=True):
    """
    Tests if obj is MSONable and tries to verify whether the contract is
    fulfilled.
    By default, the method tests whether obj is an instance of MSONable.
    This check can be deactivated by setting test_if_subclass to False.
    """
    if test_if_subclass:
        assert isinstance(obj, MSONable)

    skip_keys = [] if skip_keys is None else skip_keys
    d1 = obj.as_dict()
    d2 = obj.__class__.from_dict(obj.as_dict()).as_dict()
    for key in d1.keys():
        if key in skip_keys:
            continue
        assert d1[key] == d2[key]
    _ = json.loads(obj.to_json(), cls=MontyDecoder)


def gen_random_occupancy(sublattices):
    """Generate a random encoded occupancy according to a list of sublattices.

    Args:
        sublattices (Sequence of Sublattice):
            A sequence of sublattices

    Returns:
        ndarray: encoded occupancy
    """
<<<<<<< HEAD
    num_sites = sum(len(sl.sites) for sl in chain(sublattices))
=======

    num_sites = sum(len(sl.sites) for sl in sublattices)
>>>>>>> 04cdb9f6
    rand_occu = np.zeros(num_sites, dtype=int)
    rng = np.random.default_rng()
    for sublatt in sublattices:
        rand_occu[sublatt.sites] = rng.choice(
            sublatt.encoding, size=len(sublatt.sites), replace=True
        )
    return rand_occu


def gen_random_neutral_occupancy(sublattices, lam=10):
    """Generate a random encoded occupancy according to a list of sublattices.

    Args:
        sublattices (Sequence of Sublattice):
            A sequence of sublattices

    Returns:
        ndarray: encoded occupancy
    """
    rng = np.random.default_rng()

    def get_charge(sp):
        if isinstance(sp, (Element, Vacancy)):
            return 0
        else:
            return sp.oxi_state

    def charge(occu, sublattices):
        charge = 0
        for sl in sublattices:
            for site in sl.sites:
                sp_id = sl.encoding.tolist().index(occu[site])
                charge += get_charge(sl.species[sp_id])
        return charge

    def flip(occu, sublattices, lam=10):
        actives = [s for s in sublattices if s.is_active]
        sl = rng.choice(actives)
        site = rng.choice(sl.sites)
        code = rng.choice(list(set(sl.encoding) - {occu[site]}))
        occu_next = occu.copy()
        occu_next[site] = code
        C = charge(occu, sublattices)
        C_next = charge(occu_next, sublattices)
        accept = np.log(rng.random()) < -lam * (C_next**2 - C**2)
        if accept and C != 0:
            return occu_next.copy(), C_next
        else:
            return occu.copy(), C

    occu = gen_random_occupancy(sublattices)
    for _ in range(10000):
        occu, C = flip(occu, sublattices, lam=lam)
        if C == 0:
            return occu.copy()

    raise TimeoutError("Can not generate a neutral occupancy in 10000 flips!")


def gen_random_structure(prim, size=3):
    """Generate an random ordered structure from a disordered prim

    Args:
        prim (pymatgen.Structure):
            disordered primitive structure:
        size (optional):
            size argument to structure.make_supercell

    Returns:
        ordered structure
    """
    rng = np.random.default_rng()
    structure = prim.copy()
    structure.make_supercell(size)
    for site in structure:
        site.species = Composition({rng.choice(list(site.species.keys())): 1})
    return structure


def gen_fake_training_data(prim_structure, n=10):
    """Generate a fake structure, energy training set."""
    rng = np.random.default_rng()
    training_data = []
    for energy in rng.random(n):
        struct = gen_random_structure(prim_structure, size=rng.integers(2, 6))
        energy *= -len(struct)
        training_data.append((struct, energy))
    return training_data<|MERGE_RESOLUTION|>--- conflicted
+++ resolved
@@ -42,12 +42,8 @@
     Returns:
         ndarray: encoded occupancy
     """
-<<<<<<< HEAD
-    num_sites = sum(len(sl.sites) for sl in chain(sublattices))
-=======
 
     num_sites = sum(len(sl.sites) for sl in sublattices)
->>>>>>> 04cdb9f6
     rand_occu = np.zeros(num_sites, dtype=int)
     rng = np.random.default_rng()
     for sublatt in sublattices:
