--- conflicted
+++ resolved
@@ -135,16 +135,9 @@
     ],
     extras_require={
         "docs": [
-<<<<<<< HEAD
-            "sphinx==4.4.0",
-            "pydata-sphinx-theme==0.8.0",
-            "ipython==8.2.0",
-
-=======
             "sphinx==4.5.0",
             "pydata-sphinx-theme==0.8.1",
             "ipython==8.2.0",
->>>>>>> 53344848
             "nbsphinx==0.8.8",
             "nbsphinx-link==1.3.0",
             "nb2plots==0.6.0",
